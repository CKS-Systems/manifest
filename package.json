{
  "name": "@cks-systems/manifest-sdk",
<<<<<<< HEAD
  "version": "0.2.17",
=======
  "version": "0.2.25",
>>>>>>> 93e332bf
  "files": [
    "dist/",
    "README.md",
    "client/ts/src"
  ],
  "publishConfig": {
    "access": "public"
  },
  "description": "TypeScript SDK for Manifest",
  "keywords": [
    "manifest",
    "solana",
    "defi",
    "dex",
    "clob"
  ],
  "author": "CKS Systems",
  "repository": "https://github.com/CKS-Systems/manifest",
  "main": "./dist/cjs/index.js",
  "module": "./dist/esm/index.js",
  "types": "./dist/types/src/index.d.ts",
  "license": "MIT",
  "scripts": {
    "prepublishOnly": "cp README.md README.back.md && cp ./client/ts/README.md README.md",
    "postpublish": "mv README.back.md README.md",
    "build": "rimraf dist && yarn build:browser && yarn build:node && yarn build:types",
    "build:node": "tsc -p tsconfig.cjs.json --noEmit false",
    "build:browser": "tsc -p tsconfig.esm.json --noEmit false",
    "build:types": "tsc -p tsconfig.types.json --noEmit false",
    "format": "prettier --check client/ts",
    "lint": "eslint client/ts/**/*.ts --ext ts --ext tsx --ext js --quiet",
    "typecheck": "tsc --noEmit --pretty",
    "validate": "yarn lint && yarn format",
    "prepare": "yarn build",
    "clean": "rm -rf dist",
    "test": "TS_NODE_PROJECT='./tsconfig.cjs.json' nyc  --reporter=lcov ts-mocha client/ts/tests/*.ts --parallel --jobs 64 --timeout 1200000"
  },
  "dependencies": {
    "@metaplex-foundation/beet": "^0.7.1",
    "@metaplex-foundation/rustbin": "^0.3.1",
    "@metaplex-foundation/solita": "^0.12.2",
    "@solana/spl-token": "^0.4.8",
    "@solana/web3.js": "^1.98.2",
    "bn.js": "^5.2.1",
    "borsh": "^0.7.0",
    "bs58": "^6.0.0",
    "js-sha256": "^0.11.0",
    "keccak256": "^1.0.6",
    "percentile": "^1.6.0",
    "prom-client": "^15.1.3",
    "rimraf": "^5.0.10",
    "typedoc": "^0.26.3",
    "ws": "^8.18.0",
    "zstddec": "^0.0.2"
  },
  "prettier": {
    "singleQuote": true,
    "trailingComma": "all",
    "useTabs": false,
    "bracketSpacing": true,
    "semi": true,
    "tabWidth": 2
  },
  "devDependencies": {
    "@types/bn.js": "^5.1.1",
    "@types/chai": "^4.3.4",
    "@types/mocha": "^10.0.1",
    "@types/node": "^22.7.8",
    "@typescript-eslint/eslint-plugin": "^7.16.0",
    "@typescript-eslint/parser": "^7.16.0",
    "chai": "^4.3.7",
    "codecov": "^3.8.3",
    "eslint": "^8.35.0",
    "eslint-config-prettier": "^9.1.0",
    "eslint-plugin-prettier": "^5.1.3",
    "mocha": "^10.2.0",
    "nyc": "^17.0.0",
    "prettier": "^3.3.2",
    "rpc-websockets": "^7.5.1",
    "ts-mocha": "^10.0.0",
    "ts-node": "^10.9.1",
    "typescript": "^5.5.3",
    "yarn-deduplicate": "^6.0.2"
  },
  "packageManager": "yarn@1.22.22+sha512.a6b2f7906b721bba3d67d4aff083df04dad64c399707841b7acf00f6b133b7ac24255f2652fa22ae3534329dc6180534e98d17432037ff6fd140556e2bb3137e",
  "resolutions": {
    "strip-ansi": "6.0.1",
    "string-width": "4.2.2",
    "wrap-ansi": "7.0.0"
  }
}<|MERGE_RESOLUTION|>--- conflicted
+++ resolved
@@ -1,10 +1,6 @@
 {
   "name": "@cks-systems/manifest-sdk",
-<<<<<<< HEAD
-  "version": "0.2.17",
-=======
-  "version": "0.2.25",
->>>>>>> 93e332bf
+  "version": "0.2.26",
   "files": [
     "dist/",
     "README.md",
