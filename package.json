--- conflicted
+++ resolved
@@ -1,95 +1,4 @@
 {
-<<<<<<< HEAD
-  "name": "@cks-systems/manifest-sdk",
-  "version": "0.1.57",
-  "files": [
-    "dist/",
-    "README.md",
-    "client/ts/src"
-  ],
-  "publishConfig": {
-    "access": "public"
-  },
-  "description": "TypeScript SDK for Manifest",
-  "keywords": [
-    "manifest",
-    "solana",
-    "defi",
-    "dex",
-    "clob"
-  ],
-  "author": "CKS Systems",
-  "repository": "https://github.com/CKS-Systems/manifest",
-  "main": "./dist/cjs/index.js",
-  "module": "./dist/esm/index.js",
-  "types": "./dist/types/src/index.d.ts",
-  "license": "MIT",
-  "scripts": {
-    "prepublishOnly": "cp README.md README.back.md && cp ./client/ts/README.md README.md",
-    "postpublish": "mv README.back.md README.md",
-    "build": "rimraf dist && yarn build:browser && yarn build:node && yarn build:types",
-    "build:node": "tsc -p tsconfig.cjs.json --noEmit false",
-    "build:browser": "tsc -p tsconfig.esm.json --noEmit false",
-    "build:types": "tsc -p tsconfig.types.json --noEmit false",
-    "format": "prettier --check client/ts",
-    "lint": "eslint client/ts/**/*.ts --ext ts --ext tsx --ext js --quiet",
-    "typecheck": "tsc --noEmit --pretty",
-    "validate": "yarn lint && yarn format",
-    "prepare": "yarn build",
-    "postinstall": "yarn build",
-    "clean": "rm -rf dist",
-    "test": "TS_NODE_PROJECT='./tsconfig.cjs.json' nyc  --reporter=lcov ts-mocha client/ts/tests/*.ts --parallel --jobs 64 --timeout 1200000"
-  },
-  "dependencies": {
-    "@metaplex-foundation/beet": "^0.7.1",
-    "@metaplex-foundation/rustbin": "^0.3.1",
-    "@metaplex-foundation/solita": "^0.12.2",
-    "@solana/spl-token": "^0.4.8",
-    "@solana/web3.js": "^1.95.1",
-    "bn.js": "^5.2.1",
-    "borsh": "^0.7.0",
-    "bs58": "^6.0.0",
-    "express": "^4.21.0",
-    "express-prom-bundle": "^7.0.0",
-    "js-sha256": "^0.11.0",
-    "keccak256": "^1.0.6",
-    "percentile": "^1.6.0",
-    "prom-client": "^15.1.3",
-    "rimraf": "^5.0.10",
-    "typedoc": "^0.26.3",
-    "ws": "^8.18.0",
-    "zstddec": "^0.0.2"
-  },
-  "prettier": {
-    "singleQuote": true,
-    "trailingComma": "all",
-    "useTabs": false,
-    "bracketSpacing": true,
-    "semi": true,
-    "tabWidth": 2
-  },
-  "devDependencies": {
-    "@types/bn.js": "^5.1.1",
-    "@types/chai": "^4.3.4",
-    "@types/mocha": "^10.0.1",
-    "@types/node": "^20.14.12",
-    "@typescript-eslint/eslint-plugin": "^7.16.0",
-    "@typescript-eslint/parser": "^7.16.0",
-    "chai": "^4.3.7",
-    "codecov": "^3.8.3",
-    "eslint": "^8.35.0",
-    "eslint-config-prettier": "^9.1.0",
-    "eslint-plugin-prettier": "^5.1.3",
-    "mocha": "^10.2.0",
-    "nyc": "^17.0.0",
-    "prettier": "^3.3.2",
-    "rpc-websockets": "^7.5.1",
-    "ts-mocha": "^10.0.0",
-    "ts-node": "^10.9.1",
-    "typescript": "^5.5.3"
-  },
-  "packageManager": "yarn@1.22.22+sha512.a6b2f7906b721bba3d67d4aff083df04dad64c399707841b7acf00f6b133b7ac24255f2652fa22ae3534329dc6180534e98d17432037ff6fd140556e2bb3137e"
-=======
     "name": "@cks-systems/manifest-sdk",
     "version": "0.1.59",
     "files": [
@@ -113,16 +22,6 @@
     "main": "./dist/cjs/index.js",
     "module": "./dist/esm/index.js",
     "types": "./dist/types/src/index.d.ts",
-    "exports": {
-        ".": {
-            "require": "./dist/cjs/index.js",
-            "import": "./dist/esm/index.js"
-        },
-        "./fill-feed": {
-            "require": "./dist/cjs/fillFeed.js",
-            "import": "./dist/esm/fillFeed.js"
-        }
-    },
     "typesVersions": {
         "*": {
             "fill-feed": ["./dist/types/src/fillFeed.d.ts"]
@@ -193,5 +92,4 @@
         "typescript": "^5.5.3"
     },
     "packageManager": "yarn@1.22.22+sha512.a6b2f7906b721bba3d67d4aff083df04dad64c399707841b7acf00f6b133b7ac24255f2652fa22ae3534329dc6180534e98d17432037ff6fd140556e2bb3137e"
->>>>>>> b04ababe
 }