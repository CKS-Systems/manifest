--- conflicted
+++ resolved
@@ -475,25 +475,7 @@
           buffer: wrapper.account.data,
         });
         const placeIx = wrapperParsed.placeOrderIx(market, { payer }, args);
-<<<<<<< HEAD
-        if (
-          wrapperParsed.activeMarkets().find((x) => x.equals(market.address))
-        ) {
-          return { ixs: [placeIx], signers: [] };
-        } else {
-          const claimSeatIx: TransactionInstruction =
-            createClaimSeatInstruction({
-              manifestProgram: MANIFEST_PROGRAM_ID,
-              payer,
-              owner,
-              market: market.address,
-              wrapperState: wrapper.pubkey,
-            });
-          return { ixs: [claimSeatIx, placeIx], signers: [] };
-        }
-=======
         return { ixs: [placeIx], signers: [] };
->>>>>>> 92dae582
       } else {
         const setup = await this.setupIxs(connection, owner, payer);
         const wrapper = setup.signers[0].publicKey;
