--- conflicted
+++ resolved
@@ -201,11 +201,7 @@
           });
           break;
         }
-<<<<<<< HEAD
         case 'GlobalEvict': {
-=======
-        case 'GlobalEvict':
->>>>>>> 7d675c30
           instruction.args.push({
             name: 'params',
             type: {
@@ -213,9 +209,7 @@
             },
           });
           break;
-<<<<<<< HEAD
-        }
-=======
+        }
         case 'GlobalClean':
           instruction.args.push({
             name: 'params',
@@ -224,7 +218,6 @@
             },
           });
           break;
->>>>>>> 7d675c30
         default: {
           console.log(instruction);
           throw new Error('Unexpected instruction');
