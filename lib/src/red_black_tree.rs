use bytemuck::{Pod, Zeroable};
use std::cmp::Ordering;

use crate::{
    get_helper, get_mut_helper, trace, DataIndex, HyperTreeReadOperations,
    HyperTreeValueIteratorTrait, HyperTreeValueReadOnlyIterator, HyperTreeWriteOperations, Payload,
    NIL,
};

pub const RBTREE_OVERHEAD_BYTES: usize = 16;

// Overview of all the structs and traits in this file. Skips some internal helpers.
//
// Public
//  struct RedBlackTree<'a, V: Payload>
//    fn new(data: &'a mut [u8], root_index: DataIndex, max_index: DataIndex) -> Self
//    GetRedBlackTreeReadOnlyData
//    GetRedBlackTreeData
//    HyperTreeWriteOperations
//  struct RedBlackTreeReadOnly<'a, V: Payload>
//    fn new(data: &'a [u8], root_index: DataIndex, max_index: DataIndex) -> Self
//    GetRedBlackTreeReadOnlyData
//
//  trait GetRedBlackTreeReadOnlyData<'a>
//    fn data(&self) -> &[u8];
//    fn root_index(&self) -> DataIndex;
//    fn max_index(&self) -> DataIndex;
//    RedBlackTreeReadOperationsHelpers
//    HyperTreeReadOperations
//    RedBlackTreeTestHelpers
//    HyperTreeValueIteratorTrait
//  trait GetRedBlackTreeData<'a>
//    fn data(&mut self) -> &mut [u8];
//    fn set_root_index(&mut self, root_index: DataIndex);
//    RedBlackTreeWriteOperationsHelpers
//  struct RBNode<V>
//    Ord
//    PartialOrd
//    PartialEq
//    Eq
//    fn get_payload_type(&self) -> u8
//    fn set_payload_type(&mut self, payload_type: u8)
//    fn get_mut_value(&mut self) -> &mut V
//    fn get_value(&self) -> &V
//
// Internal
//  trait RedBlackTreeReadOperationsHelpers<'a>
//    fn get_value<V: Payload>(&'a self, index: DataIndex) -> &'a V;
//    fn has_left<V: Payload>(&self, index: DataIndex) -> bool;
//    fn has_right<V: Payload>(&self, index: DataIndex) -> bool;
//    fn get_right_index<V: Payload>(&self, index: DataIndex) -> DataIndex;
//    fn get_left_index<V: Payload>(&self, index: DataIndex) -> DataIndex;
//    fn get_color<V: Payload>(&self, index: DataIndex) -> Color;
//    fn get_parent_index<V: Payload>(&self, index: DataIndex) -> DataIndex;
//    fn is_left_child<V: Payload>(&self, index: DataIndex) -> bool;
//    fn is_right_child<V: Payload>(&self, index: DataIndex) -> bool;
//    fn get_node<V: Payload>(&'a self, index: DataIndex) -> &RBNode<V>;
//    fn get_child_index<V: Payload>(&self, index: DataIndex) -> DataIndex;
//    fn is_internal<V: Payload>(&self, index: DataIndex) -> bool;
//    fn get_sibling_index<V: Payload>(&self, index: DataIndex, parent_index: DataIndex)
// trait RedBlackTreeWriteOperationsHelpers<'a>
//    fn set_color<V: Payload>(&mut self, index: DataIndex, color: Color);
//    fn set_parent_index<V: Payload>(&mut self, index: DataIndex, parent_index: DataIndex);
//    fn set_left_index<V: Payload>(&mut self, index: DataIndex, left_index: DataIndex);
//    fn set_right_index<V: Payload>(&mut self, index: DataIndex, right_index: DataIndex);
//    fn rotate_left<V: Payload>(&mut self, index: DataIndex);
//    fn rotate_right<V: Payload>(&mut self, index: DataIndex);
//    fn swap_nodes<V: Payload>(&mut self, index_0: DataIndex, index_1: DataIndex);
//    fn update_parent_child<V: Payload>(&mut self, index: DataIndex);
// trait RedBlackTreeTestHelpers<'a, T: GetRedBlackTreeReadOnlyData<'a>>
//    fn node_iter<V: Payload>(&'a self) -> RedBlackTreeReadOnlyIterator<T, V>;
//    fn pretty_print<V: Payload>(&'a self);
//    fn depth<V: Payload>(&'a self, index: DataIndex) -> i32;
//    fn verify_rb_tree<V: Payload>(&'a self);
//    fn num_black_nodes_through_root<V: Payload>(&'a self, index: DataIndex) -> i32;
// enum Color

/// A Red-Black tree which supports random access O(log n), insert O(log n),
/// delete O(log n), and get max O(1)
pub struct RedBlackTree<'a, V: Payload> {
    /// The address within data that the root node starts.
    root_index: DataIndex,
    /// Unowned byte array which contains all the data for this tree and possibly more.
    data: &'a mut [u8],

    /// Max allowing O(1) access for matching top of book.
    /// If this is initialized to NIL on a tree that is not empty, then do not
    /// update and just keep it as NIL. This feature is only useful for usage
    /// patterns that frequently visit the max.
    max_index: DataIndex,

    phantom: std::marker::PhantomData<&'a V>,
}

/// A Red-Black tree which supports random access O(log n) and get max O(1),
/// but does not require the data to be mutable.
pub struct RedBlackTreeReadOnly<'a, V: Payload> {
    /// The address within data that the root node starts.
    root_index: DataIndex,
    /// Unowned byte array which contains all the data for this tree and possibly more.
    data: &'a [u8],

    /// Max allowing O(1) access for matching top of book.
    /// If this is initialized to NIL on a tree that is not empty, then do not
    /// update and just keep it as NIL. This feature is only useful for usage
    /// patterns that frequently visit the max.
    max_index: DataIndex,

    phantom: std::marker::PhantomData<&'a V>,
}

impl<'a, V: Payload> RedBlackTreeReadOnly<'a, V> {
    /// Creates a new RedBlackTree. Does not mutate data yet. Assumes the actual
    /// data in data is already well formed as a red black tree.
    /// It is necessary to persist the root_index to re-initialize a tree, storing
    /// the max_index is recommended when in-order iteration is performance critical.
    ///
    /// Depending on the index args this will behave differently:
    ///
    /// root=NIL: initializes an empty tree, get_max() is defined
    ///
    /// root!=NIL max=NIL: initializes an existing tree, get_max() is undefined &
    ///                    iter() will dynamically lookup the maximum
    ///
    /// root!=NIL max!=NIL: initializes an existing tree, get_max() is defined
    pub fn new(data: &'a [u8], root_index: DataIndex, max_index: DataIndex) -> Self {
        RedBlackTreeReadOnly::<V> {
            root_index,
            data,
            max_index,
            phantom: std::marker::PhantomData,
        }
    }
}

// Specific to red black trees and not all data structures. Implementing this
// gets a lot of other stuff for free.
pub trait GetRedBlackTreeReadOnlyData<'a> {
    fn data(&self) -> &[u8];
    fn root_index(&self) -> DataIndex;
    fn max_index(&self) -> DataIndex;
}

impl<'a, V: Payload> GetRedBlackTreeReadOnlyData<'a> for RedBlackTreeReadOnly<'a, V> {
    fn data(&self) -> &[u8] {
        self.data
    }
    fn root_index(&self) -> DataIndex {
        self.root_index
    }
    fn max_index(&self) -> DataIndex {
        self.max_index
    }
}
impl<'a, V: Payload> GetRedBlackTreeReadOnlyData<'a> for RedBlackTree<'a, V> {
    fn data(&self) -> &[u8] {
        self.data
    }
    fn root_index(&self) -> DataIndex {
        self.root_index
    }
    fn max_index(&self) -> DataIndex {
        self.max_index
    }
}
pub trait GetRedBlackTreeData<'a> {
    fn data(&mut self) -> &mut [u8];
    fn set_root_index(&mut self, root_index: DataIndex);
}
impl<'a, V: Payload> GetRedBlackTreeData<'a> for RedBlackTree<'a, V> {
    fn data(&mut self) -> &mut [u8] {
        self.data
    }
    fn set_root_index(&mut self, root_index: DataIndex) {
        self.root_index = root_index;
    }
}

pub(crate) trait RedBlackTreeReadOperationsHelpers<'a> {
    fn get_value<V: Payload>(&'a self, index: DataIndex) -> &'a V;
    fn has_left<V: Payload>(&self, index: DataIndex) -> bool;
    fn has_right<V: Payload>(&self, index: DataIndex) -> bool;
    fn get_right_index<V: Payload>(&self, index: DataIndex) -> DataIndex;
    fn get_left_index<V: Payload>(&self, index: DataIndex) -> DataIndex;
    fn get_color<V: Payload>(&self, index: DataIndex) -> Color;
    fn get_parent_index<V: Payload>(&self, index: DataIndex) -> DataIndex;
    fn is_left_child<V: Payload>(&self, index: DataIndex) -> bool;
    fn is_right_child<V: Payload>(&self, index: DataIndex) -> bool;
    fn get_node<V: Payload>(&'a self, index: DataIndex) -> &RBNode<V>;
    fn get_child_index<V: Payload>(&self, index: DataIndex) -> DataIndex;
    fn is_internal<V: Payload>(&self, index: DataIndex) -> bool;
    fn get_sibling_index<V: Payload>(&self, index: DataIndex, parent_index: DataIndex)
        -> DataIndex;
}

impl<'a, T> RedBlackTreeReadOperationsHelpers<'a> for T
where
    T: GetRedBlackTreeReadOnlyData<'a>,
{
    // TODO: Make unchecked versions of these to avoid unnecessary NIL checks
    // when we already know the index is not NIL.
    fn get_value<V: Payload>(&'a self, index: DataIndex) -> &'a V {
        debug_assert_ne!(index, NIL);
        let node: &RBNode<V> = get_helper::<RBNode<V>>(self.data(), index);
        &node.value
    }
    fn has_left<V: Payload>(&self, index: DataIndex) -> bool {
        debug_assert_ne!(index, NIL);
        let node: &RBNode<V> = get_helper::<RBNode<V>>(self.data(), index);
        node.left != NIL
    }
    fn has_right<V: Payload>(&self, index: DataIndex) -> bool {
        debug_assert_ne!(index, NIL);
        let node: &RBNode<V> = get_helper::<RBNode<V>>(self.data(), index);
        node.right != NIL
    }
    fn get_color<V: Payload>(&self, index: DataIndex) -> Color {
        if index == NIL {
            return Color::Black;
        }
        let node: &RBNode<V> = get_helper::<RBNode<V>>(self.data(), index);
        node.color
    }
    fn get_right_index<V: Payload>(&self, index: DataIndex) -> DataIndex {
        if index == NIL {
            return NIL;
        }
        let node: &RBNode<V> = get_helper::<RBNode<V>>(self.data(), index);
        node.right
    }
    fn get_left_index<V: Payload>(&self, index: DataIndex) -> DataIndex {
        if index == NIL {
            return NIL;
        }
        let node: &RBNode<V> = get_helper::<RBNode<V>>(self.data(), index);
        node.left
    }
    fn get_parent_index<V: Payload>(&self, index: DataIndex) -> DataIndex {
        if index == NIL {
            return NIL;
        }
        let node: &RBNode<V> = get_helper::<RBNode<V>>(self.data(), index);
        node.parent
    }

    fn is_left_child<V: Payload>(&self, index: DataIndex) -> bool {
        // TODO: Explore if we can store is_left_child and is_right_child in the
        // empty bits after color to avoid the compute of checking the parent.
        if index == self.root_index() {
            return false;
        }
        let parent_index: DataIndex = self.get_parent_index::<V>(index);
        self.get_left_index::<V>(parent_index) == index
    }
    fn is_right_child<V: Payload>(&self, index: DataIndex) -> bool {
        if index == self.root_index() {
            return false;
        }
        let parent_index: DataIndex = self.get_parent_index::<V>(index);
        self.get_right_index::<V>(parent_index) == index
    }
    fn get_node<V: Payload>(&'a self, index: DataIndex) -> &'a RBNode<V> {
        debug_assert_ne!(index, NIL);
        let node: &RBNode<V> = get_helper::<RBNode<V>>(self.data(), index);
        node
    }

    fn get_child_index<V: Payload>(&self, index: DataIndex) -> DataIndex {
        debug_assert_ne!(index, NIL);
        // Assert that there are not both. This is getting the unique child.
        debug_assert!(!(self.has_left::<V>(index) && self.has_right::<V>(index)));

        let left_child_index: DataIndex = self.get_left_index::<V>(index);
        let child_index: DataIndex = if left_child_index != NIL {
            left_child_index
        } else {
            self.get_right_index::<V>(index)
        };
        child_index
    }

    fn is_internal<V: Payload>(&self, index: DataIndex) -> bool {
        debug_assert_ne!(index, NIL);
        self.get_right_index::<V>(index) != NIL && self.get_left_index::<V>(index) != NIL
    }

    fn get_sibling_index<V: Payload>(
        &self,
        index: DataIndex,
        parent_index: DataIndex,
    ) -> DataIndex {
        debug_assert_ne!(parent_index, NIL);
        let parent_left_child_index: DataIndex = self.get_left_index::<V>(parent_index);
        if parent_left_child_index == index {
            self.get_right_index::<V>(parent_index)
        } else {
            parent_left_child_index
        }
    }
}

pub(crate) trait RedBlackTreeWriteOperationsHelpers<'a> {
    fn set_color<V: Payload>(&mut self, index: DataIndex, color: Color);
    fn set_parent_index<V: Payload>(&mut self, index: DataIndex, parent_index: DataIndex);
    fn set_left_index<V: Payload>(&mut self, index: DataIndex, left_index: DataIndex);
    fn set_right_index<V: Payload>(&mut self, index: DataIndex, right_index: DataIndex);
    fn rotate_left<V: Payload>(&mut self, index: DataIndex);
    fn rotate_right<V: Payload>(&mut self, index: DataIndex);
    fn swap_nodes<V: Payload>(&mut self, index_0: DataIndex, index_1: DataIndex);
    fn update_parent_child<V: Payload>(&mut self, index: DataIndex);
}
impl<'a, T> RedBlackTreeWriteOperationsHelpers<'a> for T
where
    T: GetRedBlackTreeData<'a>
        + RedBlackTreeReadOperationsHelpers<'a>
        + GetRedBlackTreeReadOnlyData<'a>,
{
    fn set_color<V: Payload>(&mut self, index: DataIndex, color: Color) {
        if index == NIL {
            return;
        }
        let node: &mut RBNode<V> = get_mut_helper::<RBNode<V>>(self.data(), index);
        node.color = color;
    }
    fn set_parent_index<V: Payload>(&mut self, index: DataIndex, parent_index: DataIndex) {
        if index == NIL {
            return;
        }
        let node: &mut RBNode<V> = get_mut_helper::<RBNode<V>>(self.data(), index);
        node.parent = parent_index;
    }
    fn set_left_index<V: Payload>(&mut self, index: DataIndex, left_index: DataIndex) {
        if index == NIL {
            return;
        }
        let node: &mut RBNode<V> = get_mut_helper::<RBNode<V>>(self.data(), index);
        node.left = left_index;
    }
    fn set_right_index<V: Payload>(&mut self, index: DataIndex, right_index: DataIndex) {
        if index == NIL {
            return;
        }
        let node: &mut RBNode<V> = get_mut_helper::<RBNode<V>>(self.data(), index);
        node.right = right_index;
    }

    fn rotate_left<V: Payload>(&mut self, index: DataIndex) {
        // Left rotate of G
        //
        //         GG                     GG
        //         |                      |
        //         G                      P
        //       /   \                  /   \
        //      U     P     --->      G      X
        //          /   \           /   \
        //        Y      X        U       Y

        let g_index: DataIndex = index;
        let p_index: DataIndex = self.get_right_index::<V>(g_index);
        let x_index: DataIndex = self.get_right_index::<V>(p_index);
        let y_index: DataIndex = self.get_left_index::<V>(p_index);
        let gg_index: DataIndex = self.get_parent_index::<V>(index);

        // P
        {
            // Does not use the helpers to avoid redundant NIL checks.
            let p_node: &mut RBNode<V> = get_mut_helper::<RBNode<V>>(self.data(), p_index);
            p_node.parent = gg_index;
            p_node.left = g_index;
            p_node.right = x_index;
        }

        // Y
        self.set_parent_index::<V>(y_index, g_index);

        // G
        {
            let g_node: &mut RBNode<V> = get_mut_helper::<RBNode<V>>(self.data(), g_index);
            g_node.parent = p_index;
            g_node.right = y_index;
        }

        // X

        // GG
        if gg_index != NIL {
            if self.get_left_index::<V>(gg_index) == index {
                self.set_left_index::<V>(gg_index, p_index);
            }
            if self.get_right_index::<V>(gg_index) == index {
                self.set_right_index::<V>(gg_index, p_index);
            }
        }

        // U
        // Unchanged, just included for completeness

        // Root
        if self.root_index() == g_index {
            self.set_root_index(p_index);
        }
    }

    fn rotate_right<V: Payload>(&mut self, index: DataIndex) {
        // Right rotate of G
        //
        //         GG                     GG
        //         |                      |
        //         G                      P
        //       /   \                  /   \
        //      P     U     --->      X       G
        //    /  \                          /   \
        //  X     Y                       Y       U

        let g_index: DataIndex = index;
        let p_index: DataIndex = self.get_left_index::<V>(g_index);
        let x_index: DataIndex = self.get_left_index::<V>(p_index);
        let y_index: DataIndex = self.get_right_index::<V>(p_index);
        let gg_index: DataIndex = self.get_parent_index::<V>(index);

        // P
        {
            // Does not use the helpers to avoid redundant NIL checks.
            let p_node: &mut RBNode<V> = get_mut_helper::<RBNode<V>>(self.data(), p_index);
            p_node.parent = gg_index;
            p_node.left = x_index;
            p_node.right = g_index;
        }

        // Y
        self.set_parent_index::<V>(y_index, g_index);

        // X

        // G
        {
            let g_node: &mut RBNode<V> = get_mut_helper::<RBNode<V>>(self.data(), g_index);
            g_node.parent = p_index;
            g_node.left = y_index;
        }

        // GG
        if gg_index != NIL {
            if self.get_left_index::<V>(gg_index) == index {
                self.set_left_index::<V>(gg_index, p_index);
            }
            if self.get_right_index::<V>(gg_index) == index {
                self.set_right_index::<V>(gg_index, p_index);
            }
        }

        // U
        // Unchanged, just included for completeness

        // Root
        if self.root_index() == g_index {
            self.set_root_index(p_index);
        }
    }

    fn swap_nodes<V: Payload>(&mut self, index_0: DataIndex, index_1: DataIndex) {
        let parent_0: DataIndex = self.get_parent_index::<V>(index_0);
        let parent_1: DataIndex = self.get_parent_index::<V>(index_1);
        let left_0: DataIndex = self.get_left_index::<V>(index_0);
        let left_1: DataIndex = self.get_left_index::<V>(index_1);
        let right_0: DataIndex = self.get_right_index::<V>(index_0);
        let right_1: DataIndex = self.get_right_index::<V>(index_1);

        let is_left_0: bool = self.is_left_child::<V>(index_0);
        let is_left_1: bool = self.is_left_child::<V>(index_1);

        // Setting the above parent coming down for both.
        if is_left_0 {
            self.set_left_index::<V>(parent_0, index_1);
        } else {
            self.set_right_index::<V>(parent_0, index_1);
        }
        if is_left_1 {
            self.set_left_index::<V>(parent_1, index_0);
        } else {
            self.set_right_index::<V>(parent_1, index_0);
        }

        self.set_left_index::<V>(index_0, left_1);
        self.set_right_index::<V>(index_0, right_1);
        self.set_parent_index::<V>(index_0, parent_1);

        self.set_left_index::<V>(index_1, left_0);
        self.set_right_index::<V>(index_1, right_0);
        self.set_parent_index::<V>(index_1, parent_0);

        self.set_parent_index::<V>(left_0, index_1);
        self.set_parent_index::<V>(left_1, index_0);
        self.set_parent_index::<V>(right_0, index_1);
        self.set_parent_index::<V>(right_1, index_0);

        // Edge case of swapping with successor.
        if parent_1 == index_0 {
            self.set_parent_index::<V>(index_0, index_1);
            self.set_parent_index::<V>(index_1, parent_0);
            self.set_right_index::<V>(index_1, index_0);
        }

        // Should not happen because we only swap with successor of an
        // internal node. Root is a successor of a leaf.
        debug_assert_ne!(self.root_index(), index_1);
        if self.root_index() == index_0 {
            self.set_root_index(index_1);
        }

        let index_0_color: Color = self.get_color::<V>(index_0);
        let index_1_color: Color = self.get_color::<V>(index_1);
        self.set_color::<V>(index_0, index_1_color);
        self.set_color::<V>(index_1, index_0_color);
    }

    // Take out the node in the middle and fix parent child relationships
    fn update_parent_child<V: Payload>(&mut self, index: DataIndex) {
        debug_assert_ne!(index, NIL);
        debug_assert!(!self.is_internal::<V>(index));

        let parent_index: DataIndex = self.get_parent_index::<V>(index);
        let child_index: DataIndex = self.get_child_index::<V>(index);

        trace!("TREE update parent child {parent_index}<-{index}<-{child_index}");
        self.set_parent_index::<V>(child_index, parent_index);
        if self.is_left_child::<V>(index) {
            self.set_left_index::<V>(parent_index, child_index);
        } else {
            self.set_right_index::<V>(parent_index, child_index);
        }
        if self.root_index() == index {
            self.set_root_index(child_index);
        }
    }
}

impl<'a, T> HyperTreeReadOperations<'a> for T
where
    T: GetRedBlackTreeReadOnlyData<'a>,
{
    /// Lookup the index of a given value.
    fn lookup_index<V: Payload>(&'a self, value: &V) -> DataIndex {
        if self.root_index() == NIL {
            return NIL;
        }

        let mut current_index: DataIndex = self.root_index();

        while self.get_value::<V>(current_index) != value {
            if self.get_value::<V>(current_index) > value {
                if self.has_left::<V>(current_index) {
                    current_index = self.get_left_index::<V>(current_index);
                } else {
                    return NIL;
                }
            } else if self.get_value::<V>(current_index) < value {
                if self.has_right::<V>(current_index) {
                    current_index = self.get_right_index::<V>(current_index);
                } else {
                    return NIL;
                }
            } else {
                // Check both subtrees for equal keys.
                let left_lookup: DataIndex = RedBlackTreeReadOnly::<V>::new(
                    self.data(),
                    self.get_left_index::<V>(current_index),
                    NIL,
                )
                .lookup_index(value);
                if left_lookup != NIL {
                    return left_lookup;
                }
                let right_lookup: DataIndex = RedBlackTreeReadOnly::<V>::new(
                    self.data(),
                    self.get_right_index::<V>(current_index),
                    NIL,
                )
                .lookup_index(value);
                if right_lookup != NIL {
                    return right_lookup;
                }
                return NIL;
            }
        }
        current_index
    }

    fn lookup_max_index<V: Payload>(&'a self) -> DataIndex {
        let mut current_index = self.root_index();
        if current_index == NIL {
            return NIL;
        }
        loop {
            let right_index = self.get_right_index::<V>(current_index);
            if right_index == NIL {
                return current_index;
            }
            current_index = right_index;
        }
    }

    /// Get the max index. If a tree set this to NIL on a non-empty tree, this
    /// will always be NIL.
    fn get_max_index(&self) -> DataIndex {
        self.max_index()
    }

    /// Get the current root index.
    fn get_root_index(&self) -> DataIndex {
        self.root_index()
    }

    /// Get the previous index. This walks the tree, so does not care about equal keys.
    fn get_next_lower_index<V: Payload>(&'a self, index: DataIndex) -> DataIndex {
        if index == NIL {
            return NIL;
        }
        // Predecessor is below us.
        if self.get_left_index::<V>(index) != NIL {
            let mut current_index: DataIndex = self.get_left_index::<V>(index);
            while self.get_right_index::<V>(current_index) != NIL {
                current_index = self.get_right_index::<V>(current_index);
            }
            return current_index;
        }

        // Successor is above, keep going up while we are the left child
        let mut current_index: DataIndex = index;
        while self.is_left_child::<V>(current_index) {
            current_index = self.get_parent_index::<V>(current_index);
        }
        current_index = self.get_parent_index::<V>(current_index);

        current_index
    }

    /// Get the next index. This walks the tree, so does not care about equal keys.
    fn get_next_higher_index<V: Payload>(&'a self, index: DataIndex) -> DataIndex {
        if index == NIL {
            return NIL;
        }
        // Successor is below us.
        if self.get_right_index::<V>(index) != NIL {
            let mut current_index: DataIndex = self.get_right_index::<V>(index);
            while self.get_left_index::<V>(current_index) != NIL {
                current_index = self.get_left_index::<V>(current_index);
            }
            return current_index;
        }

        // Successor is above, keep going up while we are the right child
        let mut current_index: DataIndex = index;
        while self.is_right_child::<V>(current_index) {
            current_index = self.get_parent_index::<V>(current_index);
        }
        current_index = self.get_parent_index::<V>(current_index);

        current_index
    }
}

#[cfg(any(test, feature = "fuzz"))]
pub trait RedBlackTreeTestHelpers<'a, T: GetRedBlackTreeReadOnlyData<'a>> {
    fn node_iter<V: Payload>(&'a self) -> RedBlackTreeReadOnlyIterator<T, V>;
    fn pretty_print<V: Payload>(&'a self);
    fn depth<V: Payload>(&'a self, index: DataIndex) -> i32;
    fn verify_rb_tree<V: Payload>(&'a self);
    fn num_black_nodes_through_root<V: Payload>(&'a self, index: DataIndex) -> i32;
}

#[cfg(any(test, feature = "fuzz"))]
impl<'a, T> RedBlackTreeTestHelpers<'a, T> for T
where
    T: GetRedBlackTreeReadOnlyData<'a>,
{
    /// Sorted iterator starting from the min.
    fn node_iter<V: Payload>(&'a self) -> RedBlackTreeReadOnlyIterator<T, V> {
        RedBlackTreeReadOnlyIterator {
            tree: self,
            index: self.get_max_index(),
            phantom: std::marker::PhantomData,
        }
    }

    fn pretty_print<V: Payload>(&'a self) {
        trace!("====== Hypertree ======");

        for (index, node) in self.node_iter::<V>() {
            let mut row_str: String = String::new();

            row_str += &"  ".repeat(self.depth::<V>(index) as usize);

            row_str += if node.parent == NIL {
                "- "
            } else {
                if self.is_left_child::<V>(index) {
                    "└ "
                } else {
                    "┌ "
                }
            };

            let color = if node.color == Color::Black { 'B' } else { 'R' };
            let str = &format!("{color}:{index}:{node}");
            if node.color == Color::Red {
                // Cannot use with sbf. Enable when debugging
                // locally without sbf.
                #[cfg(colored)]
                {
                    use colored::Colorize;
                    row_str += &format!("{}", str.red());
                }
                #[cfg(not(colored))]
                {
                    row_str += str;
                }
            } else {
                row_str += str;
            }
            trace!("{}", row_str);
        }

        trace!("=======================");
    }

    // Only used in pretty printing, so can be slow
    fn depth<V: Payload>(&'a self, index: DataIndex) -> i32 {
        let mut depth = -1;
        let mut current_index: DataIndex = index;
        while current_index != NIL {
            current_index = self.get_parent_index::<V>(current_index);
            depth += 1;
        }
        depth
    }

    fn verify_rb_tree<V: Payload>(&'a self) {
        for (index, node) in self.node_iter::<V>() {
            // Verify that all red nodes only have black children
            if node.color == Color::Red {
                assert_eq!(
                    self.get_color::<V>(self.get_left_index::<V>(index)),
                    Color::Black
                );
                assert_eq!(
                    self.get_color::<V>(self.get_right_index::<V>(index)),
                    Color::Black
                );
            }

            // Verify that all leaf nodes have the same number of black nodes to the root.
            let mut num_black = None;
            if !self.has_left::<V>(index) || !self.has_right::<V>(index) {
                match num_black {
                    Some(num_black) => {
                        assert_eq!(num_black, self.num_black_nodes_through_root::<V>(index))
                    }
                    #[allow(unused_assignments)] // the compiler has issues with "match"
                    None => num_black = Some(self.num_black_nodes_through_root::<V>(index)),
                }
            }
        }
    }

    fn num_black_nodes_through_root<V: Payload>(&'a self, index: DataIndex) -> i32 {
        let mut num_black_nodes: i32 = 0;
        let mut current_index: DataIndex = index;

        while current_index != NIL {
            if self.get_color::<V>(current_index) == Color::Black {
                num_black_nodes += 1;
            }
            current_index = self.get_parent_index::<V>(current_index);
        }
        num_black_nodes
    }
}

impl<'a, T> HyperTreeValueIteratorTrait<'a, T> for T
where
    T: GetRedBlackTreeReadOnlyData<'a> + HyperTreeReadOperations<'a>,
{
    fn iter<V: Payload>(&'a self) -> HyperTreeValueReadOnlyIterator<T, V> {
        let mut index = self.get_max_index();
        if index == NIL {
            index = self.lookup_max_index::<V>();
        }
        HyperTreeValueReadOnlyIterator {
            tree: self,
            index,
            phantom: std::marker::PhantomData,
        }
    }
}

impl<'a, T: HyperTreeReadOperations<'a> + GetRedBlackTreeReadOnlyData<'a>, V: Payload> Iterator
    for HyperTreeValueReadOnlyIterator<'a, T, V>
{
    type Item = (DataIndex, &'a V);

    fn next(&mut self) -> Option<Self::Item> {
        let index: DataIndex = self.index;
        let next_index: DataIndex = self.tree.get_next_lower_index::<V>(self.index);
        if index == NIL {
            None
        } else {
            let result: &RBNode<V> = get_helper::<RBNode<V>>(self.tree.data(), index);
            self.index = next_index;
            Some((index, result.get_value()))
        }
    }
}

#[repr(u8)]
#[derive(Debug, Copy, Clone, PartialEq, Default)]
pub(crate) enum Color {
    #[default]
    Black = 0,
    Red = 1,
}

unsafe impl Zeroable for Color {
    fn zeroed() -> Self {
        unsafe { core::mem::zeroed() }
    }
}

#[derive(Debug, Default, Copy, Clone, Zeroable)]
#[repr(C)]
/// Node in a RedBlack tree. The first 16 bytes are used for maintaining the
/// RedBlack and BST properties, the rest is the payload.
pub struct RBNode<V> {
    left: DataIndex,
    right: DataIndex,
    parent: DataIndex,
    color: Color,

    // Optional enum controlled by the application to identify the type of node.
    // Defaults to zero.
    payload_type: u8,

    _unused_padding: u16,
    value: V,
}
unsafe impl<V: Payload> Pod for RBNode<V> {}

impl<V: Payload> Ord for RBNode<V> {
    fn cmp(&self, other: &Self) -> Ordering {
        (self.value).cmp(&(other.value))
    }
}

impl<V: Payload> PartialOrd for RBNode<V> {
    fn partial_cmp(&self, other: &Self) -> Option<Ordering> {
        Some(self.cmp(other))
    }
}

impl<V: Payload> PartialEq for RBNode<V> {
    fn eq(&self, other: &Self) -> bool {
        (self.value) == (other.value)
    }
}

impl<V: Payload> Eq for RBNode<V> {}

impl<V: Payload> std::fmt::Display for RBNode<V> {
    fn fmt(&self, fmt: &mut std::fmt::Formatter<'_>) -> Result<(), std::fmt::Error> {
        write!(fmt, "{}", self.value)
    }
}

impl<V: Payload> RBNode<V> {
    fn get_left_index(&self) -> DataIndex {
        self.left
    }
    fn get_right_index(&self) -> DataIndex {
        self.right
    }
    pub fn get_payload_type(&self) -> u8 {
        self.payload_type
    }
    pub fn set_payload_type(&mut self, payload_type: u8) {
        self.payload_type = payload_type;
    }
    pub fn get_mut_value(&mut self) -> &mut V {
        &mut self.value
    }
    pub fn get_value(&self) -> &V {
        &self.value
    }
}

impl<'a, V: Payload> HyperTreeWriteOperations<'a, V> for RedBlackTree<'a, V> {
    /// Insert and rebalance. The data at index should be already zeroed.
    fn insert(&mut self, index: DataIndex, value: V) {
        trace!("TREE insert {index}");

        // Case where this is now the root
        if self.root_index == NIL {
            self.root_index = index;
            self.max_index = index;
            let root_node: &mut RBNode<V> = get_mut_helper::<RBNode<V>>(self.data, index);
            let new_node: RBNode<V> = RBNode {
                left: NIL,
                right: NIL,
                parent: NIL,
                color: Color::Black,
                value,
                payload_type: 0,
                _unused_padding: 0,
            };
            *root_node = new_node;
            return;
        }

        // Case where we walk the tree to add then will go back and fix coloring
        let new_node: RBNode<V> = RBNode {
            left: NIL,
            right: NIL,
            parent: NIL,
            color: Color::Red,
            value,
            payload_type: 0,
            _unused_padding: 0,
        };

        if self.max_index != NIL && *get_helper::<RBNode<V>>(self.data, self.max_index) < new_node {
            self.max_index = index;
        }
        self.insert_node_no_fix(new_node, index);
        self.insert_fix(index);

        #[cfg(test)]
        self.verify_rb_tree::<V>()
    }

    /// Remove a node by index and rebalance.
    fn remove_by_index(&mut self, index: DataIndex) {
        trace!("TREE remove {index}");

        // Silently fail on removing NIL nodes.
        if index == NIL {
            return;
        }
        if index == self.max_index {
            trace!(
                "TREE max {}->{}",
                self.max_index,
                self.get_next_lower_index::<V>(self.max_index)
            );
            self.max_index = self.get_next_lower_index::<V>(self.max_index);
        }

        // If it is an internal node, we copy the successor value here and call
        // delete on the successor. We could do either the successor or
        // predecessor. We pick the successor because we would prefer the side
        // of the tree with the max to be sparser.
        if self.is_internal::<V>(index) {
            // Swap nodes
            let successor_index: DataIndex = self.get_next_higher_index::<V>(index);
            self.swap_nodes::<V>(index, successor_index);
        }

        // Now we are guaranteed that the node to delete is either a leaf or has
        // only one child. Because there is only one possible child, check if
        // either is Red since NIL is Black.
        let to_delete_color: Color = self.get_color::<V>(index);
        let child_color: Color = if self.get_color::<V>(self.get_left_index::<V>(index))
            == Color::Red
            || self.get_color::<V>(self.get_right_index::<V>(index)) == Color::Red
        {
            Color::Red
        } else {
            Color::Black
        };
        if child_color == Color::Red || to_delete_color == Color::Red {
            // Simple case make the new one Black and move the child onto current.
            let child_index: DataIndex = self.get_child_index::<V>(index);
            self.update_parent_child::<V>(index);
            self.set_color::<V>(child_index, Color::Black);
            return;
        }

        // Actually removes from the tree
        let child_index: DataIndex = self.get_child_index::<V>(index);
        let parent_index: DataIndex = self.get_parent_index::<V>(index);
        self.update_parent_child::<V>(index);
        self.remove_fix(child_index, parent_index);
    }
}

<<<<<<< HEAD
    fn remove_fix(&mut self, current_index: DataIndex, parent_index: DataIndex) {
        // Current is double black. It could be NIL if we just deleted a leaf,
        // so we need the parent to know where in the tree we are.

        // If we get to the root, then we are done.
        if self.root_index == current_index {
            return;
        }

        let sibling_index: DataIndex = self.get_sibling_index(current_index, parent_index);
        let sibling_color: Color = self.get_color::<V>(sibling_index);
        let parent_color: Color = self.get_color::<V>(parent_index);

        let sibling_has_red_child: bool =
            self.get_color::<V>(self.get_left_index::<V>(sibling_index)) == Color::Red
                || self.get_color::<V>(self.get_right_index::<V>(sibling_index)) == Color::Red;

        // 3a
        if sibling_color == Color::Black && sibling_has_red_child {
            let sibling_left_child_index: DataIndex = self.get_left_index::<V>(sibling_index);
            let sibling_right_child_index: DataIndex = self.get_right_index::<V>(sibling_index);
            // i left left
            if self.get_color::<V>(sibling_left_child_index) == Color::Red
                && self.is_left_child::<V>(sibling_index)
            {
                self.set_color(sibling_left_child_index, Color::Black);
                self.set_color(parent_index, sibling_color);
                self.set_color(sibling_index, parent_color);
                self.rotate_right(parent_index);
                return;
            }
            // ii left right
            if self.get_color::<V>(sibling_right_child_index) == Color::Red
                && self.is_left_child::<V>(sibling_index)
            {
                self.set_color(sibling_right_child_index, Color::Red);
                self.set_color(parent_index, Color::Black);
                self.set_color(sibling_index, Color::Black);
                self.rotate_left(sibling_index);
                self.rotate_right(parent_index);
                return;
            }
            // iii right right
            if self.get_color::<V>(sibling_right_child_index) == Color::Red
                && self.is_right_child::<V>(sibling_index)
            {
                self.set_color(sibling_right_child_index, Color::Black);
                self.set_color(parent_index, sibling_color);
                self.set_color(sibling_index, parent_color);
                self.rotate_left(parent_index);
                return;
            }
            // iv right left
            if self.get_color::<V>(sibling_left_child_index) == Color::Red
                && self.is_right_child::<V>(sibling_index)
            {
                self.set_color(sibling_left_child_index, Color::Red);
                self.set_color(parent_index, Color::Black);
                self.set_color(sibling_index, Color::Black);
                self.rotate_right(sibling_index);
                self.rotate_left(parent_index);
                return;
            }
            unreachable!();
        }

        // 3b
        // Sibling is black and both children are black
        if sibling_color == Color::Black {
            self.set_color(sibling_index, Color::Red);
            if parent_color == Color::Black {
                // Recurse on the parent
                self.remove_fix(parent_index, self.get_parent_index::<V>(parent_index));
                return;
            } else {
                self.set_color(parent_index, Color::Black);
                return;
            }
        }

        // 3c
        // Sibing is red
        if self.is_left_child::<V>(sibling_index) {
            self.rotate_right(parent_index);
            self.set_color(parent_index, Color::Red);
            self.set_color(sibling_index, Color::Black);
            self.remove_fix(current_index, parent_index);
        } else if self.is_right_child::<V>(sibling_index) {
            self.rotate_left(parent_index);
            self.set_color(parent_index, Color::Red);
            self.set_color(sibling_index, Color::Black);
            self.remove_fix(current_index, parent_index);
        }
    }

    /// Insert a node into the subtree without fixing. This node could be a leaf
    /// or a subtree itself.
    fn insert_node_no_fix(&mut self, node_to_insert: RBNode<V>, new_node_index: DataIndex) {
        let mut current_parent: &RBNode<V> = get_helper::<RBNode<V>>(self.data, self.root_index);
        let mut current_parent_index: DataIndex = self.root_index;

        // Keep trying to walk while there are children. Breaks when there isnt
        // the expected child or at a leaf.
        while current_parent.left != NIL || current_parent.right != NIL {
            match node_to_insert.cmp(current_parent) {
                Ordering::Greater => {
                    let right_index: DataIndex = current_parent.get_right_index();
                    if right_index != NIL {
                        // Keep going down the right subtree
                        current_parent = get_helper::<RBNode<V>>(self.data, right_index);
                        current_parent_index = right_index;
                    } else {
                        break;
                    }
                }
                Ordering::Less => {
                    let left_index: DataIndex = current_parent.get_left_index();
                    if left_index != NIL {
                        // Keep going down the left subtree
                        current_parent = get_helper::<RBNode<V>>(self.data, left_index);
                        current_parent_index = left_index;
                    } else {
                        break;
                    }
                }
                Ordering::Equal => {
                    // Equal. Defaults to left to preserve FIFO.
                    let left_index: DataIndex = current_parent.get_left_index();
                    if left_index != NIL {
                        // Keep going down the left subtree
                        current_parent = get_helper::<RBNode<V>>(self.data, left_index);
                        current_parent_index = left_index;
                    } else {
                        break;
                    }
                }
            }
        }
        // We ended at a leaf and need to add below.
        if *self.get_node(current_parent_index) < node_to_insert {
            self.set_right_index(current_parent_index, new_node_index);
        } else {
            self.set_left_index(current_parent_index, new_node_index);
        }

        // Put the leaf in the tree and update its parent.
        {
            let new_node: &mut RBNode<V> = get_mut_helper::<RBNode<V>>(self.data, new_node_index);
            *new_node = node_to_insert;
            new_node.parent = current_parent_index;
        }
    }

    fn insert_fix(&mut self, index_to_fix: DataIndex) {
        if self.root_index == index_to_fix {
            self.set_color(index_to_fix, Color::Black);
            return;
        }

        // Check the color of the parent. If it is black, then nothing left to do.
        let parent_index: DataIndex = self.get_parent_index::<V>(index_to_fix);
        let parent_color: Color = self.get_color::<V>(parent_index);

        if parent_color == Color::Black {
            return;
        }

        let grandparent_index: DataIndex = self.get_parent_index::<V>(parent_index);

        // 5 possibilities  https://www.geeksforgeeks.org/insertion-in-red-black-tree/#
        // 1. Uncle is red
        // 2. Uncle is black LL
        // 3. Uncle is black LR
        // 4. Uncle is black RR
        // 5. Uncle is black RL
        let uncle_index: DataIndex = if self.get_left_index::<V>(grandparent_index) == parent_index
        {
            self.get_right_index::<V>(grandparent_index)
        } else {
            self.get_left_index::<V>(grandparent_index)
        };
        let uncle_color: Color = self.get_color::<V>(uncle_index);

        trace!("FIX uncle index={uncle_index} color={uncle_color:?}");

        // Case I: Uncle is red
        if uncle_color == Color::Red {
            self.set_color(parent_index, Color::Black);
            self.set_color(uncle_index, Color::Black);
            self.set_color(grandparent_index, Color::Red);

            // Recurse
            self.insert_fix(grandparent_index);
            return;
        }

        let grandparent_color: Color = self.get_color::<V>(grandparent_index);
        let parent_color: Color = self.get_color::<V>(parent_index);
        let parent_is_left: bool = self.is_left_child::<V>(parent_index);
        let current_is_left: bool = self.is_left_child::<V>(index_to_fix);

        trace!("FIX G=[{grandparent_index}:{grandparent_color:?}] P=[{parent_index}:{parent_color:?}] Pi={parent_is_left} Ci={current_is_left}");

        if grandparent_index == NIL && parent_color == Color::Red {
            self.set_color(parent_index, Color::Black);
            return;
        }

        // Case II: Uncle is black, left left
        if parent_is_left && current_is_left {
            self.rotate_right(grandparent_index);
            self.set_color(grandparent_index, parent_color);
            self.set_color(parent_index, grandparent_color);
        }
        let index_to_fix_color: Color = self.get_color::<V>(index_to_fix);
        // Case III: Uncle is black, left right
        if parent_is_left && !current_is_left {
            self.rotate_left(parent_index);
            self.rotate_right(grandparent_index);
            self.set_color(index_to_fix, grandparent_color);
            self.set_color(grandparent_index, index_to_fix_color);
        }
        // Case IV: Uncle is black, right right
        if !parent_is_left && !current_is_left {
            self.rotate_left(grandparent_index);
            self.set_color(grandparent_index, parent_color);
            self.set_color(parent_index, grandparent_color);
        }
        // Case V: Uncle is black, right left
        if !parent_is_left && current_is_left {
            self.rotate_right(parent_index);
            self.rotate_left(grandparent_index);
            self.set_color(index_to_fix, grandparent_color);
            self.set_color(grandparent_index, index_to_fix_color);
        }
    }

    fn rotate_left(&mut self, index: DataIndex) {
        // Left rotate of G
        //
        //         GG                     GG
        //         |                      |
        //         G                      P
        //       /   \                  /   \
        //      U     P     --->      G      X
        //          /   \           /   \
        //        Y      X        U       Y

        let g_index: DataIndex = index;
        let p_index: DataIndex = self.get_right_index::<V>(g_index);
        let x_index: DataIndex = self.get_right_index::<V>(p_index);
        let y_index: DataIndex = self.get_left_index::<V>(p_index);
        let gg_index: DataIndex = self.get_parent_index::<V>(index);

        // P
        {
            // Does not use the helpers to avoid redundant NIL checks.
            let p_node: &mut RBNode<V> = get_mut_helper::<RBNode<V>>(self.data, p_index);
            p_node.parent = gg_index;
            p_node.left = g_index;
            p_node.right = x_index;
        }

        // Y
        self.set_parent_index(y_index, g_index);

        // G
        {
            let g_node: &mut RBNode<V> = get_mut_helper::<RBNode<V>>(self.data, g_index);
            g_node.parent = p_index;
            g_node.right = y_index;
        }

        // X

        // GG
        if gg_index != NIL {
            if self.get_left_index::<V>(gg_index) == index {
                self.set_left_index(gg_index, p_index);
            }
            if self.get_right_index::<V>(gg_index) == index {
                self.set_right_index(gg_index, p_index);
            }
        }

        // U
        // Unchanged, just included for completeness

        // Root
        if self.root_index == g_index {
            self.root_index = p_index;
        }
    }

    fn rotate_right(&mut self, index: DataIndex) {
        // Right rotate of G
        //
        //         GG                     GG
        //         |                      |
        //         G                      P
        //       /   \                  /   \
        //      P     U     --->      X       G
        //    /  \                          /   \
        //  X     Y                       Y       U

        let g_index: DataIndex = index;
        let p_index: DataIndex = self.get_left_index::<V>(g_index);
        let x_index: DataIndex = self.get_left_index::<V>(p_index);
        let y_index: DataIndex = self.get_right_index::<V>(p_index);
        let gg_index: DataIndex = self.get_parent_index::<V>(index);

        // P
        {
            // Does not use the helpers to avoid redundant NIL checks.
            let p_node: &mut RBNode<V> = get_mut_helper::<RBNode<V>>(self.data, p_index);
            p_node.parent = gg_index;
            p_node.left = x_index;
            p_node.right = g_index;
        }

        // Y
        self.set_parent_index(y_index, g_index);

        // X

        // G
        {
            let g_node: &mut RBNode<V> = get_mut_helper::<RBNode<V>>(self.data, g_index);
            g_node.parent = p_index;
            g_node.left = y_index;
        }

        // GG
        if gg_index != NIL {
            if self.get_left_index::<V>(gg_index) == index {
                self.set_left_index(gg_index, p_index);
            }
            if self.get_right_index::<V>(gg_index) == index {
                self.set_right_index(gg_index, p_index);
            }
        }

        // U
        // Unchanged, just included for completeness

        // Root
        if self.root_index == g_index {
            self.root_index = p_index;
        }
    }

    // TODO: Remove the NIL checks here when possible.
    fn set_color(&mut self, index: DataIndex, color: Color) {
        if index == NIL {
            return;
        }
        let node: &mut RBNode<V> = get_mut_helper::<RBNode<V>>(self.data, index);
        node.color = color;
    }
    fn set_parent_index(&mut self, index: DataIndex, parent_index: DataIndex) {
        if index == NIL {
            return;
        }
        let node: &mut RBNode<V> = get_mut_helper::<RBNode<V>>(self.data, index);
        node.parent = parent_index;
    }
    fn set_left_index(&mut self, index: DataIndex, left_index: DataIndex) {
        if index == NIL {
            return;
        }
        let node: &mut RBNode<V> = get_mut_helper::<RBNode<V>>(self.data, index);
        node.left = left_index;
    }
    fn set_right_index(&mut self, index: DataIndex, right_index: DataIndex) {
        if index == NIL {
            return;
        }
        let node: &mut RBNode<V> = get_mut_helper::<RBNode<V>>(self.data, index);
        node.right = right_index;
    }
    fn swap_nodes(&mut self, index_0: DataIndex, index_1: DataIndex) {
        let parent_0: DataIndex = self.get_parent_index::<V>(index_0);
        let parent_1: DataIndex = self.get_parent_index::<V>(index_1);
        let left_0: DataIndex = self.get_left_index::<V>(index_0);
        let left_1: DataIndex = self.get_left_index::<V>(index_1);
        let right_0: DataIndex = self.get_right_index::<V>(index_0);
        let right_1: DataIndex = self.get_right_index::<V>(index_1);

        let is_left_0: bool = self.is_left_child::<V>(index_0);
        let is_left_1: bool = self.is_left_child::<V>(index_1);

        // Setting the above parent coming down for both.
        if is_left_0 {
            self.set_left_index(parent_0, index_1);
        } else {
            self.set_right_index(parent_0, index_1);
        }
        if is_left_1 {
            self.set_left_index(parent_1, index_0);
        } else {
            self.set_right_index(parent_1, index_0);
        }

        self.set_left_index(index_0, left_1);
        self.set_right_index(index_0, right_1);
        self.set_parent_index(index_0, parent_1);

        self.set_left_index(index_1, left_0);
        self.set_right_index(index_1, right_0);
        self.set_parent_index(index_1, parent_0);

        self.set_parent_index(left_0, index_1);
        self.set_parent_index(left_1, index_0);
        self.set_parent_index(right_0, index_1);
        self.set_parent_index(right_1, index_0);

        // Edge case of swapping with successor.
        if parent_1 == index_0 {
            self.set_parent_index(index_0, index_1);
            self.set_parent_index(index_1, parent_0);
            self.set_right_index(index_1, index_0);
        }

        // Should not happen because we only swap with successor of an
        // internal node. Root is a successor of a leaf.
        debug_assert_ne!(self.root_index, index_1);
        if self.root_index == index_0 {
            self.root_index = index_1;
        }

        let index_0_color: Color = self.get_color::<V>(index_0);
        let index_1_color: Color = self.get_color::<V>(index_1);
        self.set_color(index_0, index_1_color);
        self.set_color(index_1, index_0_color);
    }
    fn get_node(&self, index: DataIndex) -> &RBNode<V> {
        debug_assert_ne!(index, NIL);
        let node: &RBNode<V> = get_helper::<RBNode<V>>(self.data, index);
        node
    }

    // Take out the node in the middle and fix parent child relationships
    fn update_parent_child(&mut self, index: DataIndex) {
        debug_assert_ne!(index, NIL);
        debug_assert!(!self.is_internal(index));

        let parent_index: DataIndex = self.get_parent_index::<V>(index);
        let child_index: DataIndex = self.get_child_index(index);

        trace!("TREE update parent child {parent_index}<-{index}<-{child_index}");
        self.set_parent_index(child_index, parent_index);
        if self.is_left_child::<V>(index) {
            self.set_left_index(parent_index, child_index);
        } else {
            self.set_right_index(parent_index, child_index);
        }
        if self.root_index == index {
            self.root_index = child_index;
        }
    }
    fn get_child_index(&self, index: DataIndex) -> DataIndex {
        debug_assert_ne!(index, NIL);
        // Assert that there are not both. This is getting the unique child.
        debug_assert!(!(self.has_left::<V>(index) && self.has_right::<V>(index)));

        let left_child_index: DataIndex = self.get_left_index::<V>(index);
        let child_index: DataIndex = if left_child_index != NIL {
            left_child_index
        } else {
            self.get_right_index::<V>(index)
        };
        child_index
    }
    fn is_internal(&self, index: DataIndex) -> bool {
        debug_assert_ne!(index, NIL);
        self.get_right_index::<V>(index) != NIL && self.get_left_index::<V>(index) != NIL
=======
impl<'a, V: Payload> RedBlackTree<'a, V> {
    /// Creates a new RedBlackTree. Does not mutate data yet. Assumes the actual
    /// data in data is already well formed as a red black tree.
    pub fn new(data: &'a mut [u8], root_index: DataIndex, max_index: DataIndex) -> Self {
        RedBlackTree::<V> {
            root_index,
            data,
            phantom: std::marker::PhantomData,
            max_index,
        }
>>>>>>> c2cad78c
    }

    #[cfg(test)]
    fn remove_by_value(&mut self, value: &V) {
        let index: DataIndex = self.lookup_index(value);
        if index == NIL {
            return;
        }
        self.remove_by_index(index);
    }

    fn remove_fix(&mut self, current_index: DataIndex, parent_index: DataIndex) {
        // Current is double black. It could be NIL if we just deleted a leaf,
        // so we need the parent to know where in the tree we are.

        // If we get to the root, then we are done.
        if self.root_index == current_index {
            return;
        }

        let sibling_index: DataIndex = self.get_sibling_index::<V>(current_index, parent_index);
        let sibling_color: Color = self.get_color::<V>(sibling_index);
        let parent_color: Color = self.get_color::<V>(parent_index);

        let sibling_has_red_child: bool =
            self.get_color::<V>(self.get_left_index::<V>(sibling_index)) == Color::Red
                || self.get_color::<V>(self.get_right_index::<V>(sibling_index)) == Color::Red;

        // 3a
        if sibling_color == Color::Black && sibling_has_red_child {
            let sibling_left_child_index: DataIndex = self.get_left_index::<V>(sibling_index);
            let sibling_right_child_index: DataIndex = self.get_right_index::<V>(sibling_index);
            // i left left
            if self.get_color::<V>(sibling_left_child_index) == Color::Red
                && self.is_left_child::<V>(sibling_index)
            {
                self.set_color::<V>(sibling_left_child_index, Color::Black);
                self.set_color::<V>(parent_index, sibling_color);
                self.set_color::<V>(sibling_index, parent_color);
                self.rotate_right::<V>(parent_index);
                return;
            }
            // ii left right
            if self.get_color::<V>(sibling_right_child_index) == Color::Red
                && self.is_left_child::<V>(sibling_index)
            {
                self.set_color::<V>(sibling_right_child_index, Color::Red);
                self.set_color::<V>(parent_index, Color::Black);
                self.set_color::<V>(sibling_index, Color::Black);
                self.rotate_left::<V>(sibling_index);
                self.rotate_right::<V>(parent_index);
                return;
            }
            // iii right right
            if self.get_color::<V>(sibling_right_child_index) == Color::Red
                && self.is_right_child::<V>(sibling_index)
            {
                self.set_color::<V>(sibling_right_child_index, Color::Black);
                self.set_color::<V>(parent_index, sibling_color);
                self.set_color::<V>(sibling_index, parent_color);
                self.rotate_left::<V>(parent_index);
                return;
            }
            // iv right left
            if self.get_color::<V>(sibling_left_child_index) == Color::Red
                && self.is_right_child::<V>(sibling_index)
            {
                self.set_color::<V>(sibling_left_child_index, Color::Red);
                self.set_color::<V>(parent_index, Color::Black);
                self.set_color::<V>(sibling_index, Color::Black);
                self.rotate_right::<V>(sibling_index);
                self.rotate_left::<V>(parent_index);
                return;
            }
            unreachable!();
        }

        // 3b
        // Sibling is black and both children are black
        if sibling_color == Color::Black {
            self.set_color::<V>(sibling_index, Color::Red);
            if parent_color == Color::Black {
                // Recurse on the parent
                self.remove_fix(parent_index, self.get_parent_index::<V>(parent_index));
                return;
            } else {
                self.set_color::<V>(parent_index, Color::Black);
                return;
            }
        }

        // 3c
        // Sibing is red
        if self.is_left_child::<V>(sibling_index) {
            self.rotate_right::<V>(parent_index);
            self.set_color::<V>(parent_index, Color::Red);
            self.set_color::<V>(sibling_index, Color::Black);
            self.remove_fix(current_index, parent_index);
        } else if self.is_right_child::<V>(sibling_index) {
            self.rotate_left::<V>(parent_index);
            self.set_color::<V>(parent_index, Color::Red);
            self.set_color::<V>(sibling_index, Color::Black);
            self.remove_fix(current_index, parent_index);
        }
    }

    /// Insert a node into the subtree without fixing. This node could be a leaf
    /// or a subtree itself.
    fn insert_node_no_fix(&mut self, node_to_insert: RBNode<V>, new_node_index: DataIndex) {
        let mut current_parent: &RBNode<V> = get_helper::<RBNode<V>>(self.data, self.root_index);
        let mut current_parent_index: DataIndex = self.root_index;

        // Keep trying to walk while there are children. Breaks when there isnt
        // the expected child or at a leaf.
        while current_parent.left != NIL || current_parent.right != NIL {
            match node_to_insert.cmp(current_parent) {
                Ordering::Greater => {
                    let right_index: DataIndex = current_parent.get_right_index();
                    if right_index != NIL {
                        // Keep going down the right subtree
                        current_parent = get_helper::<RBNode<V>>(self.data, right_index);
                        current_parent_index = right_index;
                    } else {
                        break;
                    }
                }
                Ordering::Less => {
                    let left_index: DataIndex = current_parent.get_left_index();
                    if left_index != NIL {
                        // Keep going down the left subtree
                        current_parent = get_helper::<RBNode<V>>(self.data, left_index);
                        current_parent_index = left_index;
                    } else {
                        break;
                    }
                }
                Ordering::Equal => {
                    // Equal. Defaults to left to preserve FIFO.
                    let left_index: DataIndex = current_parent.get_left_index();
                    if left_index != NIL {
                        // Keep going down the left subtree
                        current_parent = get_helper::<RBNode<V>>(self.data, left_index);
                        current_parent_index = left_index;
                    } else {
                        break;
                    }
                }
            }
        }
        // We ended at a leaf and need to add below.
        if *self.get_node(current_parent_index) < node_to_insert {
            self.set_right_index::<V>(current_parent_index, new_node_index);
        } else {
            self.set_left_index::<V>(current_parent_index, new_node_index);
        }

        // Put the leaf in the tree and update its parent.
        {
            let new_node: &mut RBNode<V> = get_mut_helper::<RBNode<V>>(self.data, new_node_index);
            *new_node = node_to_insert;
            new_node.parent = current_parent_index;
        }
    }

    fn insert_fix(&mut self, index_to_fix: DataIndex) {
        if self.root_index == index_to_fix {
            self.set_color::<V>(index_to_fix, Color::Black);
            return;
        }

        // Check the color of the parent. If it is black, then nothing left to do.
        let parent_index: DataIndex = self.get_parent_index::<V>(index_to_fix);
        let parent_color: Color = self.get_color::<V>(parent_index);

        if parent_color == Color::Black {
            return;
        }

        let grandparent_index: DataIndex = self.get_parent_index::<V>(parent_index);

        // 5 possibilities  https://www.geeksforgeeks.org/insertion-in-red-black-tree/#
        // 1. Uncle is red
        // 2. Uncle is black LL
        // 3. Uncle is black LR
        // 4. Uncle is black RR
        // 5. Uncle is black RL
        let uncle_index: DataIndex = if self.get_left_index::<V>(grandparent_index) == parent_index
        {
            self.get_right_index::<V>(grandparent_index)
        } else {
            self.get_left_index::<V>(grandparent_index)
        };
        let uncle_color: Color = self.get_color::<V>(uncle_index);

        trace!("FIX uncle index={uncle_index} color={uncle_color:?}");

        // Case I: Uncle is red
        if uncle_color == Color::Red {
            self.set_color::<V>(parent_index, Color::Black);
            self.set_color::<V>(uncle_index, Color::Black);
            self.set_color::<V>(grandparent_index, Color::Red);

            // Recurse
            self.insert_fix(grandparent_index);
            return;
        }

        let grandparent_color: Color = self.get_color::<V>(grandparent_index);
        let parent_color: Color = self.get_color::<V>(parent_index);
        let parent_is_left: bool = self.is_left_child::<V>(parent_index);
        let current_is_left: bool = self.is_left_child::<V>(index_to_fix);

        trace!("FIX G=[{grandparent_index}:{grandparent_color:?}] P=[{parent_index}:{parent_color:?}] Pi={parent_is_left} Ci={current_is_left}");

        if grandparent_index == NIL && parent_color == Color::Red {
            self.set_color::<V>(parent_index, Color::Black);
            return;
        }

        // Case II: Uncle is black, left left
        if parent_is_left && current_is_left {
            self.rotate_right::<V>(grandparent_index);
            self.set_color::<V>(grandparent_index, parent_color);
            self.set_color::<V>(parent_index, grandparent_color);
        }
        let index_to_fix_color: Color = self.get_color::<V>(index_to_fix);
        // Case III: Uncle is black, left right
        if parent_is_left && !current_is_left {
            self.rotate_left::<V>(parent_index);
            self.rotate_right::<V>(grandparent_index);
            self.set_color::<V>(index_to_fix, grandparent_color);
            self.set_color::<V>(grandparent_index, index_to_fix_color);
        }
        // Case IV: Uncle is black, right right
        if !parent_is_left && !current_is_left {
            self.rotate_left::<V>(grandparent_index);
            self.set_color::<V>(grandparent_index, parent_color);
            self.set_color::<V>(parent_index, grandparent_color);
        }
        // Case V: Uncle is black, right left
        if !parent_is_left && current_is_left {
            self.rotate_right::<V>(parent_index);
            self.rotate_left::<V>(grandparent_index);
            self.set_color::<V>(index_to_fix, grandparent_color);
            self.set_color::<V>(grandparent_index, index_to_fix_color);
        }
    }
}

// Iterator that gives the RBNode information is only needed for testing.
// External users should use the HyperTreeValueIteratorTrait.
#[cfg(any(test, feature = "fuzz"))]
pub struct RedBlackTreeReadOnlyIterator<'a, T: HyperTreeReadOperations<'a>, V: Payload> {
    tree: &'a T,
    index: DataIndex,

    phantom: std::marker::PhantomData<&'a V>,
}

#[cfg(any(test, feature = "fuzz"))]
impl<'a, T: HyperTreeReadOperations<'a> + GetRedBlackTreeReadOnlyData<'a>, V: Payload> Iterator
    for RedBlackTreeReadOnlyIterator<'a, T, V>
{
    type Item = (DataIndex, &'a RBNode<V>);

    fn next(&mut self) -> Option<Self::Item> {
        let index: DataIndex = self.index;
        let next_index: DataIndex = self.tree.get_next_lower_index::<V>(self.index);
        if index == NIL {
            None
        } else {
            let result: &RBNode<V> = get_helper::<RBNode<V>>(self.tree.data(), index);
            self.index = next_index;
            Some((index, result))
        }
    }
}

// No IterMut because changing keys could break red-black properties.

#[cfg(test)]
mod test {
    use std::fmt::Display;

    use super::*;

    #[test]
    fn test_color_default() {
        assert_eq!(Color::default(), Color::Black);
        assert_eq!(Color::zeroed(), Color::Black);
    }

    #[derive(Copy, Clone, Pod, Zeroable, Debug)]
    #[repr(C)]
    struct TestOrderBid {
        order_id: u64,
        padding: [u8; 128],
    }

    impl Ord for TestOrderBid {
        fn cmp(&self, other: &Self) -> Ordering {
            (self.order_id).cmp(&(other.order_id))
        }
    }

    impl PartialOrd for TestOrderBid {
        fn partial_cmp(&self, other: &Self) -> Option<Ordering> {
            Some(self.cmp(other))
        }
    }

    impl PartialEq for TestOrderBid {
        fn eq(&self, other: &Self) -> bool {
            (self.order_id) == (other.order_id)
        }
    }

    impl Eq for TestOrderBid {}

    impl Display for TestOrderBid {
        fn fmt(&self, f: &mut std::fmt::Formatter) -> std::fmt::Result {
            write!(f, "{}", self.order_id)
        }
    }

    impl TestOrderBid {
        fn new(order_id: u64) -> Self {
            TestOrderBid {
                order_id,
                padding: [0; 128],
            }
        }
    }

    #[derive(Copy, Clone, Pod, Zeroable, Debug)]
    #[repr(C)]
    struct TestOrderAsk {
        order_id: u64,
        padding: [u8; 128],
    }

    impl Ord for TestOrderAsk {
        fn cmp(&self, other: &Self) -> Ordering {
            other.order_id.cmp(&self.order_id)
        }
    }

    impl PartialOrd for TestOrderAsk {
        fn partial_cmp(&self, other: &Self) -> Option<Ordering> {
            Some(self.cmp(other))
        }
    }

    impl PartialEq for TestOrderAsk {
        fn eq(&self, other: &Self) -> bool {
            (self.order_id) == (other.order_id)
        }
    }

    impl Eq for TestOrderAsk {}

    impl Display for TestOrderAsk {
        fn fmt(&self, f: &mut std::fmt::Formatter) -> std::fmt::Result {
            write!(f, "{}", self.order_id)
        }
    }

    impl TestOrderAsk {
        fn new(order_id: u64) -> Self {
            TestOrderAsk {
                order_id,
                padding: [0; 128],
            }
        }
    }

    // Blocks are
    // Left: DataIndex
    // Right: DataIndex
    // Parent: DataIndex
    // Color: DataIndex
    // TestOrder: 8 + 128
    // 8 + 8 + 8 + 8 + 8 + 128 = 168
    const TEST_BLOCK_WIDTH: DataIndex = 168;

    #[test]
    fn test_insert_basic() {
        let mut data: [u8; 100000] = [0; 100000];
        let mut tree: RedBlackTree<TestOrderBid> = RedBlackTree::new(&mut data, NIL, NIL);

        tree.insert(TEST_BLOCK_WIDTH * 0, TestOrderBid::new(1111));
        tree.insert(TEST_BLOCK_WIDTH, TestOrderBid::new(1234));
        tree.insert(TEST_BLOCK_WIDTH * 2, TestOrderBid::new(1000));
        tree.insert(TEST_BLOCK_WIDTH * 3, TestOrderBid::new(2000));
        tree.insert(TEST_BLOCK_WIDTH * 4, TestOrderBid::new(3000));
        tree.insert(TEST_BLOCK_WIDTH * 5, TestOrderBid::new(4000));
        tree.insert(TEST_BLOCK_WIDTH * 6, TestOrderBid::new(5000));
        tree.insert(TEST_BLOCK_WIDTH * 7, TestOrderBid::new(6000));
    }

    fn init_simple_tree(data: &mut [u8]) -> RedBlackTree<TestOrderBid> {
        let mut tree: RedBlackTree<TestOrderBid> = RedBlackTree::new(data, NIL, NIL);

        for i in 1..12 {
            tree.insert(TEST_BLOCK_WIDTH * i, TestOrderBid::new((i * 1_000).into()));
        }
        tree
    }

    #[test]
    fn test_pretty_print() {
        let mut data: [u8; 100000] = [0; 100000];
        let tree: RedBlackTree<TestOrderBid> = init_simple_tree(&mut data);
        tree.pretty_print::<TestOrderBid>();
    }

    #[test]
    fn test_insert_fix() {
        let mut data: [u8; 100000] = [0; 100000];
        let mut tree: RedBlackTree<TestOrderBid> = init_simple_tree(&mut data);

        // Should go left and right through the tree
        tree.insert(
            TEST_BLOCK_WIDTH * 32,
            TestOrderBid::new((15_900).try_into().unwrap()),
        );
        tree.verify_rb_tree::<TestOrderBid>();
    }

    #[test]
    fn test_remove_fix() {
        let mut data: [u8; 100000] = [0; 100000];
        let mut tree: RedBlackTree<TestOrderBid> = init_simple_tree(&mut data);

        for i in 1..12 {
            tree.remove_by_value(&TestOrderBid::new(i * 1_000));
        }
        tree.verify_rb_tree::<TestOrderBid>();
    }

    #[test]
    fn test_remove_fix_internal_successor_is_left() {
        let mut data: [u8; 100000] = [0; 100000];
        let mut tree: RedBlackTree<TestOrderBid> = init_simple_tree(&mut data);
        tree.remove_by_value(&TestOrderBid::new(7 * 1_000));
        tree.verify_rb_tree::<TestOrderBid>();
    }

    #[test]
    fn test_remove_fix_internal_right_right_parent_red() {
        let mut data: [u8; 100000] = [0; 100000];
        let mut tree: RedBlackTree<TestOrderBid> = init_simple_tree(&mut data);
        tree.remove_by_value(&TestOrderBid::new(6 * 1_000));
        tree.verify_rb_tree::<TestOrderBid>();
    }

    #[test]
    fn test_remove_fix_internal_successor_is_right_child() {
        let mut data: [u8; 100000] = [0; 100000];
        let mut tree: RedBlackTree<TestOrderBid> = init_simple_tree(&mut data);
        tree.remove_by_value(&TestOrderBid::new(2 * 1_000));
        tree.verify_rb_tree::<TestOrderBid>();
    }

    #[test]
    fn test_remove_only_has_right_after_swap() {
        let mut data: [u8; 100000] = [0; 100000];
        let mut tree: RedBlackTree<TestOrderBid> = init_simple_tree(&mut data);
        tree.remove_by_value(&TestOrderBid::new(5 * 1_000));
        tree.remove_by_value(&TestOrderBid::new(4 * 1_000));
        tree.verify_rb_tree::<TestOrderBid>();
    }

    #[test]
    fn test_remove_only_has_left_after_swap() {
        let mut data: [u8; 100000] = [0; 100000];
        let mut tree: RedBlackTree<TestOrderBid> = init_simple_tree(&mut data);
        tree.remove_by_value(&TestOrderBid::new(11 * 1_000));
        tree.remove_by_value(&TestOrderBid::new(10 * 1_000));
        tree.verify_rb_tree::<TestOrderBid>();
    }

    #[test]
    fn test_internal_remove() {
        let mut data: [u8; 100000] = [0; 100000];
        let mut tree: RedBlackTree<TestOrderBid> = init_simple_tree(&mut data);

        for i in 4..8 {
            tree.remove_by_value(&TestOrderBid::new(i * 1_000));
            tree.verify_rb_tree::<TestOrderBid>();
        }
    }

    #[test]
    fn test_rotate_right() {
        let mut data: [u8; 100000] = [0; 100000];
        let mut tree: RedBlackTree<TestOrderBid> = RedBlackTree::new(&mut data, NIL, NIL);

        for i in 1..12 {
            tree.insert(
                TEST_BLOCK_WIDTH * i,
                TestOrderBid::new(((12 - i) * 1_000).into()),
            );
        }
        tree.verify_rb_tree::<TestOrderBid>();
    }

    #[test]
    fn test_remove_nil() {
        let mut data: [u8; 100000] = [0; 100000];
        let mut tree: RedBlackTree<TestOrderBid> = init_simple_tree(&mut data);
        // Does not exist in the tree. Should fail silently.
        tree.remove_by_value(&TestOrderBid::new(99999));
        tree.remove_by_value(&TestOrderBid::new(1));
        tree.verify_rb_tree::<TestOrderBid>();
    }

    #[test]
    fn test_max() {
        let mut data: [u8; 100000] = [0; 100000];
        let tree: RedBlackTree<TestOrderBid> = init_simple_tree(&mut data);
        assert_eq!(
            tree.get_max_index(),
            tree.lookup_max_index::<TestOrderBid>()
        );
        assert_eq!(tree.get_max_index(), TEST_BLOCK_WIDTH * 11);
    }

    #[test]
    fn test_insert_right_left() {
        let mut data: [u8; 100000] = [0; 100000];
        let mut tree: RedBlackTree<TestOrderBid> = RedBlackTree::new(&mut data, NIL, NIL);
        tree.insert(TEST_BLOCK_WIDTH * 0, TestOrderBid::new(100));
        tree.insert(TEST_BLOCK_WIDTH, TestOrderBid::new(200));
        tree.insert(TEST_BLOCK_WIDTH * 2, TestOrderBid::new(300));
        tree.insert(TEST_BLOCK_WIDTH * 3, TestOrderBid::new(150));
        tree.insert(TEST_BLOCK_WIDTH * 4, TestOrderBid::new(125));
    }

    #[test]
    fn test_remove_left_left() {
        let mut data: [u8; 100000] = [0; 100000];
        let mut tree: RedBlackTree<TestOrderBid> = RedBlackTree::new(&mut data, NIL, NIL);
        tree.insert(TEST_BLOCK_WIDTH * 4, TestOrderBid::new(40));
        tree.insert(TEST_BLOCK_WIDTH * 3, TestOrderBid::new(30));
        tree.insert(TEST_BLOCK_WIDTH * 2, TestOrderBid::new(25));
        tree.insert(TEST_BLOCK_WIDTH, TestOrderBid::new(20));
        tree.insert(TEST_BLOCK_WIDTH * 0, TestOrderBid::new(15));

        tree.remove_by_value(&TestOrderBid::new(40));
        tree.verify_rb_tree::<TestOrderBid>();
    }

    #[test]
    fn test_remove_right_left() {
        let mut data: [u8; 100000] = [0; 100000];
        let mut tree: RedBlackTree<TestOrderBid> = RedBlackTree::new(&mut data, NIL, NIL);
        tree.insert(TEST_BLOCK_WIDTH * 0, TestOrderBid::new(20));
        tree.insert(TEST_BLOCK_WIDTH, TestOrderBid::new(30));
        tree.insert(TEST_BLOCK_WIDTH * 2, TestOrderBid::new(40));
        tree.insert(TEST_BLOCK_WIDTH * 3, TestOrderBid::new(35));

        tree.remove_by_value(&TestOrderBid::new(20));
        tree.verify_rb_tree::<TestOrderBid>();
    }

    #[test]
    fn test_remove_left_right() {
        let mut data: [u8; 100000] = [0; 100000];
        let mut tree: RedBlackTree<TestOrderBid> = RedBlackTree::new(&mut data, NIL, NIL);
        tree.insert(TEST_BLOCK_WIDTH * 0, TestOrderBid::new(20));
        tree.insert(TEST_BLOCK_WIDTH, TestOrderBid::new(30));
        tree.insert(TEST_BLOCK_WIDTH * 2, TestOrderBid::new(40));
        tree.insert(TEST_BLOCK_WIDTH * 3, TestOrderBid::new(25));

        tree.remove_by_value(&TestOrderBid::new(40));
        tree.verify_rb_tree::<TestOrderBid>();
    }

    #[test]
    fn test_remove_red_left_sibling() {
        let mut data: [u8; 100000] = [0; 100000];
        let mut tree: RedBlackTree<TestOrderBid> = RedBlackTree::new(&mut data, NIL, NIL);
        tree.insert(TEST_BLOCK_WIDTH * 0, TestOrderBid::new(30));
        tree.insert(TEST_BLOCK_WIDTH, TestOrderBid::new(20));
        tree.insert(TEST_BLOCK_WIDTH * 3, TestOrderBid::new(15));
        tree.insert(TEST_BLOCK_WIDTH * 2, TestOrderBid::new(10));
        tree.insert(TEST_BLOCK_WIDTH * 4, TestOrderBid::new(5));

        tree.insert(TEST_BLOCK_WIDTH * 5, TestOrderBid::new(1));
        tree.remove_by_value(&TestOrderBid::new(1));
        tree.remove_by_value(&TestOrderBid::new(30));
        tree.verify_rb_tree::<TestOrderBid>();
    }

    #[test]
    fn test_remove_red_right_sibling() {
        let mut data: [u8; 100000] = [0; 100000];
        let mut tree: RedBlackTree<TestOrderBid> = RedBlackTree::new(&mut data, NIL, NIL);
        tree.insert(TEST_BLOCK_WIDTH * 0, TestOrderBid::new(10));
        tree.insert(TEST_BLOCK_WIDTH, TestOrderBid::new(20));
        tree.insert(TEST_BLOCK_WIDTH * 3, TestOrderBid::new(25));
        tree.insert(TEST_BLOCK_WIDTH * 2, TestOrderBid::new(30));
        tree.insert(TEST_BLOCK_WIDTH * 4, TestOrderBid::new(35));

        tree.insert(TEST_BLOCK_WIDTH * 5, TestOrderBid::new(45));
        tree.remove_by_value(&TestOrderBid::new(45));
        tree.remove_by_value(&TestOrderBid::new(10));
        tree.verify_rb_tree::<TestOrderBid>();
    }

    #[test]
    fn test_insert_left_right() {
        let mut data: [u8; 100000] = [0; 100000];
        let mut tree: RedBlackTree<TestOrderBid> = RedBlackTree::new(&mut data, NIL, NIL);
        tree.insert(TEST_BLOCK_WIDTH * 0, TestOrderBid::new(100));
        tree.insert(TEST_BLOCK_WIDTH, TestOrderBid::new(200));
        tree.insert(TEST_BLOCK_WIDTH * 2, TestOrderBid::new(300));
        tree.insert(TEST_BLOCK_WIDTH * 3, TestOrderBid::new(250));
        tree.insert(TEST_BLOCK_WIDTH * 4, TestOrderBid::new(275));
        tree.verify_rb_tree::<TestOrderBid>();
    }

    #[test]
    fn test_insert_left_right_onto_empty() {
        let mut data: [u8; 100000] = [0; 100000];
        let mut tree: RedBlackTree<TestOrderBid> = init_simple_tree(&mut data);
        tree.insert(TEST_BLOCK_WIDTH * 12, TestOrderBid::new(4500));
        tree.insert(TEST_BLOCK_WIDTH * 13, TestOrderBid::new(5500));
        tree.verify_rb_tree::<TestOrderBid>();
    }

    #[test]
    fn test_get_next_lower_index() {
        let mut data: [u8; 100000] = [0; 100000];
        let tree: RedBlackTree<TestOrderBid> = init_simple_tree(&mut data);
        assert_eq!(tree.get_next_lower_index::<TestOrderBid>(NIL), NIL);
        assert_eq!(
            tree.get_next_lower_index::<TestOrderBid>(TEST_BLOCK_WIDTH * 6),
            TEST_BLOCK_WIDTH * 5
        );
        assert_eq!(
            tree.get_next_lower_index::<TestOrderBid>(TEST_BLOCK_WIDTH * 5),
            TEST_BLOCK_WIDTH * 4
        );
        assert_eq!(
            tree.get_next_lower_index::<TestOrderBid>(TEST_BLOCK_WIDTH * 4),
            TEST_BLOCK_WIDTH * 3
        );
        assert_eq!(
            tree.get_next_lower_index::<TestOrderBid>(TEST_BLOCK_WIDTH * 3),
            TEST_BLOCK_WIDTH * 2
        );
        assert_eq!(
            tree.get_next_lower_index::<TestOrderBid>(TEST_BLOCK_WIDTH * 2),
            TEST_BLOCK_WIDTH
        );
        assert_eq!(
            tree.get_next_lower_index::<TestOrderBid>(TEST_BLOCK_WIDTH),
            NIL
        );
        tree.verify_rb_tree::<TestOrderBid>();
    }

    #[test]
    fn test_empty_max() {
        let mut data: [u8; 100000] = [0; 100000];
        let tree: RedBlackTree<TestOrderBid> = RedBlackTree::new(&mut data, NIL, NIL);
        assert_eq!(tree.lookup_max_index::<TestOrderBid>(), NIL);
        assert_eq!(tree.get_max_index(), NIL);
        tree.verify_rb_tree::<TestOrderBid>();
    }

    #[test]
    fn test_node_equality() {
        let mut data1: [u8; 100000] = [0; 100000];
        let mut data2: [u8; 100000] = [0; 100000];
        let _tree1: RedBlackTree<TestOrderBid> = init_simple_tree(&mut data1);
        let _tree2: RedBlackTree<TestOrderBid> = init_simple_tree(&mut data2);
        assert_ne!(
            get_helper::<RBNode<TestOrderBid>>(&mut data1, 1 * TEST_BLOCK_WIDTH),
            get_helper::<RBNode<TestOrderBid>>(&mut data2, 2 * TEST_BLOCK_WIDTH)
        );
    }

    #[test]
    fn test_insert_equal() {
        let mut data: [u8; 100000] = [0; 100000];
        let mut tree: RedBlackTree<TestOrderBid> = init_simple_tree(&mut data);

        tree.insert(TEST_BLOCK_WIDTH * 12, TestOrderBid::new(4000));
        tree.insert(TEST_BLOCK_WIDTH * 13, TestOrderBid::new(5000));
        tree.insert(TEST_BLOCK_WIDTH * 14, TestOrderBid::new(1000));
        tree.insert(TEST_BLOCK_WIDTH * 15, TestOrderBid::new(1000));
        tree.verify_rb_tree::<TestOrderBid>();
    }

    #[test]
    fn test_insert_and_remove_complex() {
        let mut data: [u8; 100000] = [0; 100000];
        let mut tree: RedBlackTree<TestOrderBid> = RedBlackTree::new(&mut data, NIL, NIL);

        tree.insert(TEST_BLOCK_WIDTH * 0, TestOrderBid::new(0));
        tree.insert(TEST_BLOCK_WIDTH * 1, TestOrderBid::new(1064));
        tree.insert(TEST_BLOCK_WIDTH * 2, TestOrderBid::new(4128));
        tree.insert(TEST_BLOCK_WIDTH * 3, TestOrderBid::new(2192));
        tree.insert(TEST_BLOCK_WIDTH * 4, TestOrderBid::new(5256));
        tree.insert(TEST_BLOCK_WIDTH * 5, TestOrderBid::new(3320));
        tree.insert(TEST_BLOCK_WIDTH * 6, TestOrderBid::new(8384));
        tree.insert(TEST_BLOCK_WIDTH * 7, TestOrderBid::new(7448));
        tree.insert(TEST_BLOCK_WIDTH * 8, TestOrderBid::new(6512));
        tree.remove_by_index(TEST_BLOCK_WIDTH * 6);
        tree.remove_by_index(TEST_BLOCK_WIDTH * 7);
        tree.remove_by_index(TEST_BLOCK_WIDTH * 8);
        tree.remove_by_index(TEST_BLOCK_WIDTH * 4);
        tree.remove_by_index(TEST_BLOCK_WIDTH * 2);

        tree.verify_rb_tree::<TestOrderBid>();
    }

    //                   B
    //              /        \
    //             R          R
    //           /    \     /   \
    //          B     B     B   (B)
    //               /
    //             R
    // Remove (B)
    //                   5
    //              /        \
    //             2          7
    //           /    \     /   \
    //          1     4     6   (8)
    //               /
    //             3
    // Remove (8)
    #[test]
    fn test_regression_1() {
        let mut data: [u8; 100000] = [0; 100000];
        *get_mut_helper(&mut data, 1 * TEST_BLOCK_WIDTH) = RBNode {
            left: NIL,
            right: NIL,
            parent: 2 * TEST_BLOCK_WIDTH,
            color: Color::Black,
            payload_type: 0,
            _unused_padding: 0,
            value: TestOrderBid::new(1),
        };
        *get_mut_helper(&mut data, 2 * TEST_BLOCK_WIDTH) = RBNode {
            left: 1 * TEST_BLOCK_WIDTH,
            right: 4 * TEST_BLOCK_WIDTH,
            parent: 5 * TEST_BLOCK_WIDTH,
            color: Color::Red,
            payload_type: 0,
            _unused_padding: 0,
            value: TestOrderBid::new(2),
        };
        *get_mut_helper(&mut data, 3 * TEST_BLOCK_WIDTH) = RBNode {
            left: NIL,
            right: NIL,
            parent: 4 * TEST_BLOCK_WIDTH,
            color: Color::Red,
            payload_type: 0,
            _unused_padding: 0,
            value: TestOrderBid::new(3),
        };
        *get_mut_helper(&mut data, 4 * TEST_BLOCK_WIDTH) = RBNode {
            left: 3 * TEST_BLOCK_WIDTH,
            right: NIL,
            parent: 2 * TEST_BLOCK_WIDTH,
            color: Color::Black,
            payload_type: 0,
            _unused_padding: 0,
            value: TestOrderBid::new(4),
        };
        *get_mut_helper(&mut data, 5 * TEST_BLOCK_WIDTH) = RBNode {
            left: 2 * TEST_BLOCK_WIDTH,
            right: 7 * TEST_BLOCK_WIDTH,
            parent: NIL,
            color: Color::Black,
            payload_type: 0,
            _unused_padding: 0,
            value: TestOrderBid::new(5),
        };
        *get_mut_helper(&mut data, 6 * TEST_BLOCK_WIDTH) = RBNode {
            left: NIL,
            right: NIL,
            parent: 7 * TEST_BLOCK_WIDTH,
            color: Color::Black,
            payload_type: 0,
            _unused_padding: 0,
            value: TestOrderBid::new(6),
        };
        *get_mut_helper(&mut data, 7 * TEST_BLOCK_WIDTH) = RBNode {
            left: 6 * TEST_BLOCK_WIDTH,
            right: 8 * TEST_BLOCK_WIDTH,
            parent: 5 * TEST_BLOCK_WIDTH,
            color: Color::Red,
            payload_type: 0,
            _unused_padding: 0,
            value: TestOrderBid::new(7),
        };
        *get_mut_helper(&mut data, 8 * TEST_BLOCK_WIDTH) = RBNode {
            left: NIL,
            right: NIL,
            parent: 7 * TEST_BLOCK_WIDTH,
            color: Color::Black,
            payload_type: 0,
            _unused_padding: 0,
            value: TestOrderBid::new(8),
        };

        let mut tree: RedBlackTree<TestOrderBid> =
            RedBlackTree::new(&mut data, 5 * TEST_BLOCK_WIDTH, NIL);
        tree.verify_rb_tree::<TestOrderBid>();

        tree.remove_by_index(8 * TEST_BLOCK_WIDTH);

        tree.verify_rb_tree::<TestOrderBid>();
    }

    //                  (B)
    //              /        \
    //             R          B
    //           /    \     /
    //          B     B     R
    //               / \
    //             R    R
    // Remove (B)
    //                  (6)
    //              /        \
    //             2          8
    //           /    \     /
    //          1     4     7
    //               / \
    //             3    5
    // Remove (6)
    #[test]
    fn test_regression_2() {
        let mut data: [u8; 100000] = [0; 100000];
        *get_mut_helper(&mut data, 1 * TEST_BLOCK_WIDTH) = RBNode {
            left: NIL,
            right: NIL,
            parent: 2 * TEST_BLOCK_WIDTH,
            color: Color::Black,
            payload_type: 0,
            _unused_padding: 0,
            value: TestOrderBid::new(1),
        };
        *get_mut_helper(&mut data, 2 * TEST_BLOCK_WIDTH) = RBNode {
            left: 1 * TEST_BLOCK_WIDTH,
            right: 4 * TEST_BLOCK_WIDTH,
            parent: 6 * TEST_BLOCK_WIDTH,
            color: Color::Red,
            payload_type: 0,
            _unused_padding: 0,
            value: TestOrderBid::new(2),
        };
        *get_mut_helper(&mut data, 3 * TEST_BLOCK_WIDTH) = RBNode {
            left: NIL,
            right: NIL,
            parent: 4 * TEST_BLOCK_WIDTH,
            color: Color::Red,
            payload_type: 0,
            _unused_padding: 0,
            value: TestOrderBid::new(3),
        };
        *get_mut_helper(&mut data, 4 * TEST_BLOCK_WIDTH) = RBNode {
            left: 3 * TEST_BLOCK_WIDTH,
            right: 5 * TEST_BLOCK_WIDTH,
            parent: 2 * TEST_BLOCK_WIDTH,
            color: Color::Black,
            payload_type: 0,
            _unused_padding: 0,
            value: TestOrderBid::new(4),
        };
        *get_mut_helper(&mut data, 5 * TEST_BLOCK_WIDTH) = RBNode {
            left: NIL,
            right: NIL,
            parent: 4 * TEST_BLOCK_WIDTH,
            color: Color::Red,
            payload_type: 0,
            _unused_padding: 0,
            value: TestOrderBid::new(5),
        };
        *get_mut_helper(&mut data, 6 * TEST_BLOCK_WIDTH) = RBNode {
            left: 2 * TEST_BLOCK_WIDTH,
            right: 8 * TEST_BLOCK_WIDTH,
            parent: NIL,
            color: Color::Black,
            payload_type: 0,
            _unused_padding: 0,
            value: TestOrderBid::new(6),
        };
        *get_mut_helper(&mut data, 7 * TEST_BLOCK_WIDTH) = RBNode {
            left: NIL,
            right: NIL,
            parent: 8 * TEST_BLOCK_WIDTH,
            color: Color::Red,
            payload_type: 0,
            _unused_padding: 0,
            value: TestOrderBid::new(7),
        };
        *get_mut_helper(&mut data, 8 * TEST_BLOCK_WIDTH) = RBNode {
            left: 7 * TEST_BLOCK_WIDTH,
            right: NIL,
            parent: 6 * TEST_BLOCK_WIDTH,
            color: Color::Black,
            payload_type: 0,
            _unused_padding: 0,
            value: TestOrderBid::new(8),
        };

        let mut tree: RedBlackTree<TestOrderBid> =
            RedBlackTree::new(&mut data, 6 * TEST_BLOCK_WIDTH, NIL);
        tree.verify_rb_tree::<TestOrderBid>();

        tree.remove_by_index(6 * TEST_BLOCK_WIDTH);

        tree.verify_rb_tree::<TestOrderBid>();
    }

    //                   B
    //              /        \
    //             B          B
    //           /    \     /   \
    //          B     B     R   (B)
    //               /     / \
    //             R      B   B
    //                         \
    //                          R
    // Remove (B)
    //                   5
    //              /        \
    //             2          10
    //           /    \     /   \
    //          1     4     7   (11)
    //               /     / \
    //             3      6   8
    //                         \
    //                          9
    // Remove (11)
    #[test]
    fn test_regression_3() {
        let mut data: [u8; 100000] = [0; 100000];
        *get_mut_helper(&mut data, 1 * TEST_BLOCK_WIDTH) = RBNode {
            left: NIL,
            right: NIL,
            parent: 2 * TEST_BLOCK_WIDTH,
            color: Color::Black,
            payload_type: 0,
            _unused_padding: 0,
            value: TestOrderBid::new(1),
        };
        *get_mut_helper(&mut data, 2 * TEST_BLOCK_WIDTH) = RBNode {
            left: 1 * TEST_BLOCK_WIDTH,
            right: 4 * TEST_BLOCK_WIDTH,
            parent: 5 * TEST_BLOCK_WIDTH,
            color: Color::Black,
            payload_type: 0,
            _unused_padding: 0,
            value: TestOrderBid::new(2),
        };
        *get_mut_helper(&mut data, 3 * TEST_BLOCK_WIDTH) = RBNode {
            left: NIL,
            right: NIL,
            parent: 4 * TEST_BLOCK_WIDTH,
            color: Color::Red,
            payload_type: 0,
            _unused_padding: 0,
            value: TestOrderBid::new(3),
        };
        *get_mut_helper(&mut data, 4 * TEST_BLOCK_WIDTH) = RBNode {
            left: 3 * TEST_BLOCK_WIDTH,
            right: NIL,
            parent: 2 * TEST_BLOCK_WIDTH,
            color: Color::Black,
            payload_type: 0,
            _unused_padding: 0,
            value: TestOrderBid::new(4),
        };
        *get_mut_helper(&mut data, 5 * TEST_BLOCK_WIDTH) = RBNode {
            left: 2 * TEST_BLOCK_WIDTH,
            right: 10 * TEST_BLOCK_WIDTH,
            parent: NIL,
            color: Color::Black,
            payload_type: 0,
            _unused_padding: 0,
            value: TestOrderBid::new(5),
        };
        *get_mut_helper(&mut data, 6 * TEST_BLOCK_WIDTH) = RBNode {
            left: NIL,
            right: NIL,
            parent: 7 * TEST_BLOCK_WIDTH,
            color: Color::Black,
            payload_type: 0,
            _unused_padding: 0,
            value: TestOrderBid::new(6),
        };
        *get_mut_helper(&mut data, 7 * TEST_BLOCK_WIDTH) = RBNode {
            left: 6 * TEST_BLOCK_WIDTH,
            right: 8 * TEST_BLOCK_WIDTH,
            parent: 10 * TEST_BLOCK_WIDTH,
            color: Color::Red,
            payload_type: 0,
            _unused_padding: 0,
            value: TestOrderBid::new(7),
        };
        *get_mut_helper(&mut data, 8 * TEST_BLOCK_WIDTH) = RBNode {
            left: NIL,
            right: 9 * TEST_BLOCK_WIDTH,
            parent: 7 * TEST_BLOCK_WIDTH,
            color: Color::Black,
            payload_type: 0,
            _unused_padding: 0,
            value: TestOrderBid::new(8),
        };
        *get_mut_helper(&mut data, 9 * TEST_BLOCK_WIDTH) = RBNode {
            left: NIL,
            right: NIL,
            parent: 8 * TEST_BLOCK_WIDTH,
            color: Color::Red,
            payload_type: 0,
            _unused_padding: 0,
            value: TestOrderBid::new(9),
        };
        *get_mut_helper(&mut data, 10 * TEST_BLOCK_WIDTH) = RBNode {
            left: 7 * TEST_BLOCK_WIDTH,
            right: 11 * TEST_BLOCK_WIDTH,
            parent: 5 * TEST_BLOCK_WIDTH,
            color: Color::Black,
            payload_type: 0,
            _unused_padding: 0,
            value: TestOrderBid::new(10),
        };
        *get_mut_helper(&mut data, 11 * TEST_BLOCK_WIDTH) = RBNode {
            left: NIL,
            right: NIL,
            parent: 10 * TEST_BLOCK_WIDTH,
            color: Color::Black,
            payload_type: 0,
            _unused_padding: 0,
            value: TestOrderBid::new(11),
        };
        let mut tree: RedBlackTree<TestOrderBid> =
            RedBlackTree::new(&mut data, 5 * TEST_BLOCK_WIDTH, NIL);
        tree.verify_rb_tree::<TestOrderBid>();

        tree.remove_by_index(11 * TEST_BLOCK_WIDTH);

        tree.verify_rb_tree::<TestOrderBid>();
    }

    // This case would try to rotate beyond the root of the tree in the second
    // iteration of the rebalance step.
    //
    // indent spaces = depth*2
    // R/B = node color
    // 0-5 = index in backing array / TEST_BLOCK_WIDTH
    // 0-1 = node value
    //
    //     R:4:1
    //     * B:5:0
    //   B:2:0
    //     R:3:0
    // R:0:0
    //   B:1:0
    // Add (*)
    #[test]
    fn test_regression_4() {
        let mut data: [u8; 100000] = [0; 100000];
        *get_mut_helper(&mut data, 0 * TEST_BLOCK_WIDTH) = RBNode {
            left: 2 * TEST_BLOCK_WIDTH,
            right: 1 * TEST_BLOCK_WIDTH,
            parent: NIL,
            color: Color::Red,
            value: TestOrderAsk::new(0),
            payload_type: 0,
            _unused_padding: 0,
        };
        *get_mut_helper(&mut data, 1 * TEST_BLOCK_WIDTH) = RBNode {
            left: NIL,
            right: NIL,
            parent: 0 * TEST_BLOCK_WIDTH,
            color: Color::Black,
            value: TestOrderAsk::new(0),
            payload_type: 0,
            _unused_padding: 0,
        };
        *get_mut_helper(&mut data, 2 * TEST_BLOCK_WIDTH) = RBNode {
            left: 4 * TEST_BLOCK_WIDTH,
            right: 3 * TEST_BLOCK_WIDTH,
            parent: 0 * TEST_BLOCK_WIDTH,
            color: Color::Black,
            value: TestOrderAsk::new(0),
            payload_type: 0,
            _unused_padding: 0,
        };
        *get_mut_helper(&mut data, 3 * TEST_BLOCK_WIDTH) = RBNode {
            left: NIL,
            right: NIL,
            parent: 2 * TEST_BLOCK_WIDTH,
            color: Color::Red,
            value: TestOrderAsk::new(0),
            payload_type: 0,
            _unused_padding: 0,
        };
        *get_mut_helper(&mut data, 4 * TEST_BLOCK_WIDTH) = RBNode {
            left: NIL,
            right: NIL,
            parent: 2 * TEST_BLOCK_WIDTH,
            color: Color::Red,
            value: TestOrderAsk::new(1),
            payload_type: 0,
            _unused_padding: 0,
        };
        let mut tree: RedBlackTree<TestOrderAsk> =
            RedBlackTree::new(&mut data, 0 * TEST_BLOCK_WIDTH, 1 * TEST_BLOCK_WIDTH);
        tree.verify_rb_tree::<TestOrderBid>();
        tree.pretty_print::<TestOrderBid>();

        tree.insert(5 * TEST_BLOCK_WIDTH, TestOrderAsk::new(0));
        tree.verify_rb_tree::<TestOrderBid>();
    }

    #[test]
    fn test_read_only() {
        let mut data: [u8; 100000] = [0; 100000];
        let mut tree: RedBlackTree<TestOrderBid> = RedBlackTree::new(&mut data, NIL, NIL);

        tree.insert(TEST_BLOCK_WIDTH * 0, TestOrderBid::new(1111));
        tree.insert(TEST_BLOCK_WIDTH, TestOrderBid::new(1234));
        tree.insert(TEST_BLOCK_WIDTH * 2, TestOrderBid::new(1000));
        tree.insert(TEST_BLOCK_WIDTH * 3, TestOrderBid::new(2000));
        tree.insert(TEST_BLOCK_WIDTH * 4, TestOrderBid::new(3000));
        tree.insert(TEST_BLOCK_WIDTH * 5, TestOrderBid::new(4000));
        tree.insert(TEST_BLOCK_WIDTH * 6, TestOrderBid::new(5000));
        tree.insert(TEST_BLOCK_WIDTH * 7, TestOrderBid::new(6000));
        let root_index: DataIndex = tree.get_root_index();
        drop(tree);

        let tree: RedBlackTreeReadOnly<TestOrderBid> =
            RedBlackTreeReadOnly::new(&data, root_index, NIL);
        for _ in tree.iter::<TestOrderBid>() {
            println!("Iteration in read only tree");
        }
        tree.data();
        assert_eq!(tree.root_index(), root_index);
        assert_eq!(tree.max_index(), NIL);
    }

    #[derive(Copy, Clone, Pod, Zeroable)]
    #[repr(C)]
    struct TestOrder2 {
        order_id: u64,
        nonce: u64,
        padding: [u64; 15],
    }

    impl Ord for TestOrder2 {
        fn cmp(&self, other: &Self) -> Ordering {
            (self.order_id).cmp(&(other.order_id))
        }
    }

    impl PartialOrd for TestOrder2 {
        fn partial_cmp(&self, other: &Self) -> Option<Ordering> {
            Some(self.cmp(other))
        }
    }

    impl PartialEq for TestOrder2 {
        fn eq(&self, other: &Self) -> bool {
            (self.order_id) == (other.order_id) && (self.nonce) == (other.nonce)
        }
    }

    impl Eq for TestOrder2 {}

    impl Display for TestOrder2 {
        fn fmt(&self, f: &mut std::fmt::Formatter) -> std::fmt::Result {
            write!(f, "{}", self.order_id)
        }
    }

    impl TestOrder2 {
        fn new(order_id: u64, nonce: u64) -> Self {
            TestOrder2 {
                order_id,
                nonce,
                padding: [0; 15],
            }
        }
    }

    // Equal lookup keys but not equal nodes.
    #[test]
    fn test_lookup_equal() {
        let mut data: [u8; 100000] = [0; 100000];
        let mut tree: RedBlackTree<TestOrder2> = RedBlackTree::new(&mut data, NIL, NIL);

        tree.insert(TEST_BLOCK_WIDTH * 0, TestOrder2::new(1000, 1234));
        tree.insert(TEST_BLOCK_WIDTH * 1, TestOrder2::new(1000, 2345));
        tree.insert(TEST_BLOCK_WIDTH * 2, TestOrder2::new(1000, 3456));
        tree.insert(TEST_BLOCK_WIDTH * 3, TestOrder2::new(1000, 4567));
        tree.insert(TEST_BLOCK_WIDTH * 4, TestOrder2::new(1000, 5678));
        tree.insert(TEST_BLOCK_WIDTH * 5, TestOrder2::new(1000, 6789));
        tree.insert(TEST_BLOCK_WIDTH * 6, TestOrder2::new(1000, 7890));
        tree.lookup_index(&TestOrder2::new(1_000, 1234));
        tree.lookup_index(&TestOrder2::new(1_000, 4567));
        tree.lookup_index(&TestOrder2::new(1_000, 7890));
    }
}<|MERGE_RESOLUTION|>--- conflicted
+++ resolved
@@ -991,484 +991,6 @@
     }
 }
 
-<<<<<<< HEAD
-    fn remove_fix(&mut self, current_index: DataIndex, parent_index: DataIndex) {
-        // Current is double black. It could be NIL if we just deleted a leaf,
-        // so we need the parent to know where in the tree we are.
-
-        // If we get to the root, then we are done.
-        if self.root_index == current_index {
-            return;
-        }
-
-        let sibling_index: DataIndex = self.get_sibling_index(current_index, parent_index);
-        let sibling_color: Color = self.get_color::<V>(sibling_index);
-        let parent_color: Color = self.get_color::<V>(parent_index);
-
-        let sibling_has_red_child: bool =
-            self.get_color::<V>(self.get_left_index::<V>(sibling_index)) == Color::Red
-                || self.get_color::<V>(self.get_right_index::<V>(sibling_index)) == Color::Red;
-
-        // 3a
-        if sibling_color == Color::Black && sibling_has_red_child {
-            let sibling_left_child_index: DataIndex = self.get_left_index::<V>(sibling_index);
-            let sibling_right_child_index: DataIndex = self.get_right_index::<V>(sibling_index);
-            // i left left
-            if self.get_color::<V>(sibling_left_child_index) == Color::Red
-                && self.is_left_child::<V>(sibling_index)
-            {
-                self.set_color(sibling_left_child_index, Color::Black);
-                self.set_color(parent_index, sibling_color);
-                self.set_color(sibling_index, parent_color);
-                self.rotate_right(parent_index);
-                return;
-            }
-            // ii left right
-            if self.get_color::<V>(sibling_right_child_index) == Color::Red
-                && self.is_left_child::<V>(sibling_index)
-            {
-                self.set_color(sibling_right_child_index, Color::Red);
-                self.set_color(parent_index, Color::Black);
-                self.set_color(sibling_index, Color::Black);
-                self.rotate_left(sibling_index);
-                self.rotate_right(parent_index);
-                return;
-            }
-            // iii right right
-            if self.get_color::<V>(sibling_right_child_index) == Color::Red
-                && self.is_right_child::<V>(sibling_index)
-            {
-                self.set_color(sibling_right_child_index, Color::Black);
-                self.set_color(parent_index, sibling_color);
-                self.set_color(sibling_index, parent_color);
-                self.rotate_left(parent_index);
-                return;
-            }
-            // iv right left
-            if self.get_color::<V>(sibling_left_child_index) == Color::Red
-                && self.is_right_child::<V>(sibling_index)
-            {
-                self.set_color(sibling_left_child_index, Color::Red);
-                self.set_color(parent_index, Color::Black);
-                self.set_color(sibling_index, Color::Black);
-                self.rotate_right(sibling_index);
-                self.rotate_left(parent_index);
-                return;
-            }
-            unreachable!();
-        }
-
-        // 3b
-        // Sibling is black and both children are black
-        if sibling_color == Color::Black {
-            self.set_color(sibling_index, Color::Red);
-            if parent_color == Color::Black {
-                // Recurse on the parent
-                self.remove_fix(parent_index, self.get_parent_index::<V>(parent_index));
-                return;
-            } else {
-                self.set_color(parent_index, Color::Black);
-                return;
-            }
-        }
-
-        // 3c
-        // Sibing is red
-        if self.is_left_child::<V>(sibling_index) {
-            self.rotate_right(parent_index);
-            self.set_color(parent_index, Color::Red);
-            self.set_color(sibling_index, Color::Black);
-            self.remove_fix(current_index, parent_index);
-        } else if self.is_right_child::<V>(sibling_index) {
-            self.rotate_left(parent_index);
-            self.set_color(parent_index, Color::Red);
-            self.set_color(sibling_index, Color::Black);
-            self.remove_fix(current_index, parent_index);
-        }
-    }
-
-    /// Insert a node into the subtree without fixing. This node could be a leaf
-    /// or a subtree itself.
-    fn insert_node_no_fix(&mut self, node_to_insert: RBNode<V>, new_node_index: DataIndex) {
-        let mut current_parent: &RBNode<V> = get_helper::<RBNode<V>>(self.data, self.root_index);
-        let mut current_parent_index: DataIndex = self.root_index;
-
-        // Keep trying to walk while there are children. Breaks when there isnt
-        // the expected child or at a leaf.
-        while current_parent.left != NIL || current_parent.right != NIL {
-            match node_to_insert.cmp(current_parent) {
-                Ordering::Greater => {
-                    let right_index: DataIndex = current_parent.get_right_index();
-                    if right_index != NIL {
-                        // Keep going down the right subtree
-                        current_parent = get_helper::<RBNode<V>>(self.data, right_index);
-                        current_parent_index = right_index;
-                    } else {
-                        break;
-                    }
-                }
-                Ordering::Less => {
-                    let left_index: DataIndex = current_parent.get_left_index();
-                    if left_index != NIL {
-                        // Keep going down the left subtree
-                        current_parent = get_helper::<RBNode<V>>(self.data, left_index);
-                        current_parent_index = left_index;
-                    } else {
-                        break;
-                    }
-                }
-                Ordering::Equal => {
-                    // Equal. Defaults to left to preserve FIFO.
-                    let left_index: DataIndex = current_parent.get_left_index();
-                    if left_index != NIL {
-                        // Keep going down the left subtree
-                        current_parent = get_helper::<RBNode<V>>(self.data, left_index);
-                        current_parent_index = left_index;
-                    } else {
-                        break;
-                    }
-                }
-            }
-        }
-        // We ended at a leaf and need to add below.
-        if *self.get_node(current_parent_index) < node_to_insert {
-            self.set_right_index(current_parent_index, new_node_index);
-        } else {
-            self.set_left_index(current_parent_index, new_node_index);
-        }
-
-        // Put the leaf in the tree and update its parent.
-        {
-            let new_node: &mut RBNode<V> = get_mut_helper::<RBNode<V>>(self.data, new_node_index);
-            *new_node = node_to_insert;
-            new_node.parent = current_parent_index;
-        }
-    }
-
-    fn insert_fix(&mut self, index_to_fix: DataIndex) {
-        if self.root_index == index_to_fix {
-            self.set_color(index_to_fix, Color::Black);
-            return;
-        }
-
-        // Check the color of the parent. If it is black, then nothing left to do.
-        let parent_index: DataIndex = self.get_parent_index::<V>(index_to_fix);
-        let parent_color: Color = self.get_color::<V>(parent_index);
-
-        if parent_color == Color::Black {
-            return;
-        }
-
-        let grandparent_index: DataIndex = self.get_parent_index::<V>(parent_index);
-
-        // 5 possibilities  https://www.geeksforgeeks.org/insertion-in-red-black-tree/#
-        // 1. Uncle is red
-        // 2. Uncle is black LL
-        // 3. Uncle is black LR
-        // 4. Uncle is black RR
-        // 5. Uncle is black RL
-        let uncle_index: DataIndex = if self.get_left_index::<V>(grandparent_index) == parent_index
-        {
-            self.get_right_index::<V>(grandparent_index)
-        } else {
-            self.get_left_index::<V>(grandparent_index)
-        };
-        let uncle_color: Color = self.get_color::<V>(uncle_index);
-
-        trace!("FIX uncle index={uncle_index} color={uncle_color:?}");
-
-        // Case I: Uncle is red
-        if uncle_color == Color::Red {
-            self.set_color(parent_index, Color::Black);
-            self.set_color(uncle_index, Color::Black);
-            self.set_color(grandparent_index, Color::Red);
-
-            // Recurse
-            self.insert_fix(grandparent_index);
-            return;
-        }
-
-        let grandparent_color: Color = self.get_color::<V>(grandparent_index);
-        let parent_color: Color = self.get_color::<V>(parent_index);
-        let parent_is_left: bool = self.is_left_child::<V>(parent_index);
-        let current_is_left: bool = self.is_left_child::<V>(index_to_fix);
-
-        trace!("FIX G=[{grandparent_index}:{grandparent_color:?}] P=[{parent_index}:{parent_color:?}] Pi={parent_is_left} Ci={current_is_left}");
-
-        if grandparent_index == NIL && parent_color == Color::Red {
-            self.set_color(parent_index, Color::Black);
-            return;
-        }
-
-        // Case II: Uncle is black, left left
-        if parent_is_left && current_is_left {
-            self.rotate_right(grandparent_index);
-            self.set_color(grandparent_index, parent_color);
-            self.set_color(parent_index, grandparent_color);
-        }
-        let index_to_fix_color: Color = self.get_color::<V>(index_to_fix);
-        // Case III: Uncle is black, left right
-        if parent_is_left && !current_is_left {
-            self.rotate_left(parent_index);
-            self.rotate_right(grandparent_index);
-            self.set_color(index_to_fix, grandparent_color);
-            self.set_color(grandparent_index, index_to_fix_color);
-        }
-        // Case IV: Uncle is black, right right
-        if !parent_is_left && !current_is_left {
-            self.rotate_left(grandparent_index);
-            self.set_color(grandparent_index, parent_color);
-            self.set_color(parent_index, grandparent_color);
-        }
-        // Case V: Uncle is black, right left
-        if !parent_is_left && current_is_left {
-            self.rotate_right(parent_index);
-            self.rotate_left(grandparent_index);
-            self.set_color(index_to_fix, grandparent_color);
-            self.set_color(grandparent_index, index_to_fix_color);
-        }
-    }
-
-    fn rotate_left(&mut self, index: DataIndex) {
-        // Left rotate of G
-        //
-        //         GG                     GG
-        //         |                      |
-        //         G                      P
-        //       /   \                  /   \
-        //      U     P     --->      G      X
-        //          /   \           /   \
-        //        Y      X        U       Y
-
-        let g_index: DataIndex = index;
-        let p_index: DataIndex = self.get_right_index::<V>(g_index);
-        let x_index: DataIndex = self.get_right_index::<V>(p_index);
-        let y_index: DataIndex = self.get_left_index::<V>(p_index);
-        let gg_index: DataIndex = self.get_parent_index::<V>(index);
-
-        // P
-        {
-            // Does not use the helpers to avoid redundant NIL checks.
-            let p_node: &mut RBNode<V> = get_mut_helper::<RBNode<V>>(self.data, p_index);
-            p_node.parent = gg_index;
-            p_node.left = g_index;
-            p_node.right = x_index;
-        }
-
-        // Y
-        self.set_parent_index(y_index, g_index);
-
-        // G
-        {
-            let g_node: &mut RBNode<V> = get_mut_helper::<RBNode<V>>(self.data, g_index);
-            g_node.parent = p_index;
-            g_node.right = y_index;
-        }
-
-        // X
-
-        // GG
-        if gg_index != NIL {
-            if self.get_left_index::<V>(gg_index) == index {
-                self.set_left_index(gg_index, p_index);
-            }
-            if self.get_right_index::<V>(gg_index) == index {
-                self.set_right_index(gg_index, p_index);
-            }
-        }
-
-        // U
-        // Unchanged, just included for completeness
-
-        // Root
-        if self.root_index == g_index {
-            self.root_index = p_index;
-        }
-    }
-
-    fn rotate_right(&mut self, index: DataIndex) {
-        // Right rotate of G
-        //
-        //         GG                     GG
-        //         |                      |
-        //         G                      P
-        //       /   \                  /   \
-        //      P     U     --->      X       G
-        //    /  \                          /   \
-        //  X     Y                       Y       U
-
-        let g_index: DataIndex = index;
-        let p_index: DataIndex = self.get_left_index::<V>(g_index);
-        let x_index: DataIndex = self.get_left_index::<V>(p_index);
-        let y_index: DataIndex = self.get_right_index::<V>(p_index);
-        let gg_index: DataIndex = self.get_parent_index::<V>(index);
-
-        // P
-        {
-            // Does not use the helpers to avoid redundant NIL checks.
-            let p_node: &mut RBNode<V> = get_mut_helper::<RBNode<V>>(self.data, p_index);
-            p_node.parent = gg_index;
-            p_node.left = x_index;
-            p_node.right = g_index;
-        }
-
-        // Y
-        self.set_parent_index(y_index, g_index);
-
-        // X
-
-        // G
-        {
-            let g_node: &mut RBNode<V> = get_mut_helper::<RBNode<V>>(self.data, g_index);
-            g_node.parent = p_index;
-            g_node.left = y_index;
-        }
-
-        // GG
-        if gg_index != NIL {
-            if self.get_left_index::<V>(gg_index) == index {
-                self.set_left_index(gg_index, p_index);
-            }
-            if self.get_right_index::<V>(gg_index) == index {
-                self.set_right_index(gg_index, p_index);
-            }
-        }
-
-        // U
-        // Unchanged, just included for completeness
-
-        // Root
-        if self.root_index == g_index {
-            self.root_index = p_index;
-        }
-    }
-
-    // TODO: Remove the NIL checks here when possible.
-    fn set_color(&mut self, index: DataIndex, color: Color) {
-        if index == NIL {
-            return;
-        }
-        let node: &mut RBNode<V> = get_mut_helper::<RBNode<V>>(self.data, index);
-        node.color = color;
-    }
-    fn set_parent_index(&mut self, index: DataIndex, parent_index: DataIndex) {
-        if index == NIL {
-            return;
-        }
-        let node: &mut RBNode<V> = get_mut_helper::<RBNode<V>>(self.data, index);
-        node.parent = parent_index;
-    }
-    fn set_left_index(&mut self, index: DataIndex, left_index: DataIndex) {
-        if index == NIL {
-            return;
-        }
-        let node: &mut RBNode<V> = get_mut_helper::<RBNode<V>>(self.data, index);
-        node.left = left_index;
-    }
-    fn set_right_index(&mut self, index: DataIndex, right_index: DataIndex) {
-        if index == NIL {
-            return;
-        }
-        let node: &mut RBNode<V> = get_mut_helper::<RBNode<V>>(self.data, index);
-        node.right = right_index;
-    }
-    fn swap_nodes(&mut self, index_0: DataIndex, index_1: DataIndex) {
-        let parent_0: DataIndex = self.get_parent_index::<V>(index_0);
-        let parent_1: DataIndex = self.get_parent_index::<V>(index_1);
-        let left_0: DataIndex = self.get_left_index::<V>(index_0);
-        let left_1: DataIndex = self.get_left_index::<V>(index_1);
-        let right_0: DataIndex = self.get_right_index::<V>(index_0);
-        let right_1: DataIndex = self.get_right_index::<V>(index_1);
-
-        let is_left_0: bool = self.is_left_child::<V>(index_0);
-        let is_left_1: bool = self.is_left_child::<V>(index_1);
-
-        // Setting the above parent coming down for both.
-        if is_left_0 {
-            self.set_left_index(parent_0, index_1);
-        } else {
-            self.set_right_index(parent_0, index_1);
-        }
-        if is_left_1 {
-            self.set_left_index(parent_1, index_0);
-        } else {
-            self.set_right_index(parent_1, index_0);
-        }
-
-        self.set_left_index(index_0, left_1);
-        self.set_right_index(index_0, right_1);
-        self.set_parent_index(index_0, parent_1);
-
-        self.set_left_index(index_1, left_0);
-        self.set_right_index(index_1, right_0);
-        self.set_parent_index(index_1, parent_0);
-
-        self.set_parent_index(left_0, index_1);
-        self.set_parent_index(left_1, index_0);
-        self.set_parent_index(right_0, index_1);
-        self.set_parent_index(right_1, index_0);
-
-        // Edge case of swapping with successor.
-        if parent_1 == index_0 {
-            self.set_parent_index(index_0, index_1);
-            self.set_parent_index(index_1, parent_0);
-            self.set_right_index(index_1, index_0);
-        }
-
-        // Should not happen because we only swap with successor of an
-        // internal node. Root is a successor of a leaf.
-        debug_assert_ne!(self.root_index, index_1);
-        if self.root_index == index_0 {
-            self.root_index = index_1;
-        }
-
-        let index_0_color: Color = self.get_color::<V>(index_0);
-        let index_1_color: Color = self.get_color::<V>(index_1);
-        self.set_color(index_0, index_1_color);
-        self.set_color(index_1, index_0_color);
-    }
-    fn get_node(&self, index: DataIndex) -> &RBNode<V> {
-        debug_assert_ne!(index, NIL);
-        let node: &RBNode<V> = get_helper::<RBNode<V>>(self.data, index);
-        node
-    }
-
-    // Take out the node in the middle and fix parent child relationships
-    fn update_parent_child(&mut self, index: DataIndex) {
-        debug_assert_ne!(index, NIL);
-        debug_assert!(!self.is_internal(index));
-
-        let parent_index: DataIndex = self.get_parent_index::<V>(index);
-        let child_index: DataIndex = self.get_child_index(index);
-
-        trace!("TREE update parent child {parent_index}<-{index}<-{child_index}");
-        self.set_parent_index(child_index, parent_index);
-        if self.is_left_child::<V>(index) {
-            self.set_left_index(parent_index, child_index);
-        } else {
-            self.set_right_index(parent_index, child_index);
-        }
-        if self.root_index == index {
-            self.root_index = child_index;
-        }
-    }
-    fn get_child_index(&self, index: DataIndex) -> DataIndex {
-        debug_assert_ne!(index, NIL);
-        // Assert that there are not both. This is getting the unique child.
-        debug_assert!(!(self.has_left::<V>(index) && self.has_right::<V>(index)));
-
-        let left_child_index: DataIndex = self.get_left_index::<V>(index);
-        let child_index: DataIndex = if left_child_index != NIL {
-            left_child_index
-        } else {
-            self.get_right_index::<V>(index)
-        };
-        child_index
-    }
-    fn is_internal(&self, index: DataIndex) -> bool {
-        debug_assert_ne!(index, NIL);
-        self.get_right_index::<V>(index) != NIL && self.get_left_index::<V>(index) != NIL
-=======
 impl<'a, V: Payload> RedBlackTree<'a, V> {
     /// Creates a new RedBlackTree. Does not mutate data yet. Assumes the actual
     /// data in data is already well formed as a red black tree.
@@ -1479,7 +1001,6 @@
             phantom: std::marker::PhantomData,
             max_index,
         }
->>>>>>> c2cad78c
     }
 
     #[cfg(test)]
