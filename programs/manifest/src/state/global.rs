--- conflicted
+++ resolved
@@ -11,11 +11,8 @@
     get_helper, get_mut_helper, DataIndex, FreeList, Get, HyperTreeReadOperations,
     HyperTreeWriteOperations, RBNode, RedBlackTree, RedBlackTreeReadOnly, NIL,
 };
-<<<<<<< HEAD
-
-=======
+
 use shank::ShankType;
->>>>>>> a43f7e4c
 use solana_program::{entrypoint::ProgramResult, program_error::ProgramError, pubkey::Pubkey};
 use static_assertions::const_assert_eq;
 
@@ -31,8 +28,6 @@
     GLOBAL_DEPOSIT_SIZE, GLOBAL_FIXED_DISCRIMINANT, GLOBAL_FIXED_SIZE, GLOBAL_FREE_LIST_BLOCK_SIZE,
     GLOBAL_TRADER_SIZE, MAX_GLOBAL_SEATS,
 };
-
-
 
 #[repr(C)]
 #[derive(Default, Copy, Clone, Zeroable, Pod, ShankType)]
