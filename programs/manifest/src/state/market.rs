--- conflicted
+++ resolved
@@ -1,59 +1,61 @@
 #![allow(unused_imports)]
-#[cfg(feature="certora")]
+#[cfg(feature = "certora")]
 use {
+    crate::certora::hooks::*,
+    crate::certora::summaries::impact_base_atoms::impact_base_atoms,
     calltrace::*,
-    nondet::{Nondet, nondet},
     hook_macro::cvt_hook_end,
-    crate::certora::hooks::{*},
-    crate::certora::summaries::impact_base_atoms::impact_base_atoms,
+    nondet::{nondet, Nondet},
 };
 
 use bytemuck::{Pod, Zeroable};
 use hypertree::{
-<<<<<<< HEAD
-    get_helper, get_mut_helper, trace, DataIndex, FreeList, Get, HyperTreeReadOperations,
-    HyperTreeValueIteratorTrait, HyperTreeWriteOperations, PodBool, RBNode, RedBlackTree,
-    RedBlackTreeReadOnly, NIL, is_not_nil
-};
-
-=======
-    get_helper, get_mut_helper, trace, DataIndex, FreeList, FreeListNode, Get,
+    get_helper, get_mut_helper, is_not_nil, trace, DataIndex, FreeList, FreeListNode, Get,
     HyperTreeReadOperations, HyperTreeValueIteratorTrait, HyperTreeWriteOperations, PodBool,
     RBNode, RedBlackTree, RedBlackTreeReadOnly, NIL,
 };
 use shank::ShankType;
->>>>>>> a43f7e4c
 use solana_program::{entrypoint::ProgramResult, program_error::ProgramError, pubkey::Pubkey};
 use static_assertions::const_assert_eq;
 use std::mem::size_of;
 
 use crate::{
-    logs::{emit_stack, FillLog}, program::{batch_update::MarketDataTreeNodeType, ManifestError}, quantities::{BaseAtoms, GlobalAtoms, QuoteAtoms, QuoteAtomsPerBaseAtom, WrapperU64}, require, state::{
+    logs::{emit_stack, FillLog},
+    program::{batch_update::MarketDataTreeNodeType, ManifestError},
+    quantities::{BaseAtoms, GlobalAtoms, QuoteAtoms, QuoteAtomsPerBaseAtom, WrapperU64},
+    require,
+    state::{
         utils::{assert_can_take, remove_from_global, try_to_move_global_tokens},
         OrderType,
-    }, validation::{
+    },
+    validation::{
         get_vault_address, loaders::GlobalTradeAccounts, ManifestAccount, MintAccountInfo,
-    }
+    },
 };
 
 use super::{
-    claimed_seat::ClaimedSeat, constants::{MARKET_BLOCK_SIZE, MARKET_FIXED_SIZE}, order_type_can_rest, utils::{
+    claimed_seat::ClaimedSeat,
+    constants::{MARKET_BLOCK_SIZE, MARKET_FIXED_SIZE},
+    order_type_can_rest,
+    utils::{
         assert_already_has_seat, assert_not_already_expired, can_back_order, get_now_slot,
         try_to_add_to_global,
-    }, DerefOrBorrow, DerefOrBorrowMut, DynamicAccount, RestingOrder, CLAIMED_SEAT_SIZE, MARKET_FIXED_DISCRIMINANT, MARKET_FREE_LIST_BLOCK_SIZE
+    },
+    DerefOrBorrow, DerefOrBorrowMut, DynamicAccount, RestingOrder, CLAIMED_SEAT_SIZE,
+    MARKET_FIXED_DISCRIMINANT, MARKET_FREE_LIST_BLOCK_SIZE,
 };
 
-#[path="market_helpers.rs"]
+#[path = "market_helpers.rs"]
 pub mod market_helpers;
 use market_helpers::*;
 
-#[path="cvt_munge.rs"]
+#[path = "cvt_munge.rs"]
 #[cfg(feature = "certora")]
 mod cvt_munge;
 #[cfg(feature = "certora")]
 pub use cvt_munge::*;
 
-#[cfg(not(feature="certora"))]
+#[cfg(not(feature = "certora"))]
 mod helpers {
     use super::*;
     /// Read a `RBNode<ClaimedSeat>` in an array of data at a given index.
@@ -75,19 +77,25 @@
     pub fn get_helper_bid_order(data: &[u8], index: DataIndex) -> &RBNode<RestingOrder> {
         get_helper::<RBNode<RestingOrder>>(data, index)
     }
-    pub fn get_mut_helper_bid_order(data: &mut [u8], index: DataIndex) -> &mut RBNode<RestingOrder> {
+    pub fn get_mut_helper_bid_order(
+        data: &mut [u8],
+        index: DataIndex,
+    ) -> &mut RBNode<RestingOrder> {
         get_mut_helper::<RBNode<RestingOrder>>(data, index)
     }
 
-    pub fn get_helper_ask_order (data: &[u8], index: DataIndex) -> &RBNode<RestingOrder> {
+    pub fn get_helper_ask_order(data: &[u8], index: DataIndex) -> &RBNode<RestingOrder> {
         get_helper::<RBNode<RestingOrder>>(data, index)
     }
-    pub fn get_mut_helper_ask_order(data: &mut [u8], index: DataIndex) -> &mut RBNode<RestingOrder> {
+    pub fn get_mut_helper_ask_order(
+        data: &mut [u8],
+        index: DataIndex,
+    ) -> &mut RBNode<RestingOrder> {
         get_mut_helper::<RBNode<RestingOrder>>(data, index)
     }
 }
 
-#[cfg(not(feature="certora"))]
+#[cfg(not(feature = "certora"))]
 pub use helpers::*;
 
 #[derive(Clone)]
@@ -176,25 +184,25 @@
     /// Use at your own risk.
     quote_volume: QuoteAtoms,
 
-    #[cfg(feature="certora")]
+    #[cfg(feature = "certora")]
     /// Base tokens reserved for seats
     withdrawable_base_atoms: BaseAtoms,
-    #[cfg(feature="certora")]
+    #[cfg(feature = "certora")]
     /// Quote tokens reserved for seats
     withdrawable_quote_atoms: QuoteAtoms,
-    #[cfg(feature="certora")]
+    #[cfg(feature = "certora")]
     /// Base tokens reserved for non-global orders
     pub orderbook_base_atoms: BaseAtoms,
-    #[cfg(feature="certora")]
+    #[cfg(feature = "certora")]
     /// Quote tokens reserved for non-global orders
     pub orderbook_quote_atoms: QuoteAtoms,
-    #[cfg(feature="certora")]
+    #[cfg(feature = "certora")]
     _padding3: [u64; 4],
 
     // Unused padding. Saved in case a later version wants to be backwards
     // compatible. Also, it is nice to have the fixed size be a round number,
     // 256 bytes.
-    #[cfg(not(feature="certora"))]
+    #[cfg(not(feature = "certora"))]
     _padding3: [u64; 8],
 }
 const_assert_eq!(
@@ -278,7 +286,7 @@
         }
     }
 
-    #[cfg(feature="certora")]
+    #[cfg(feature = "certora")]
     /** All fields are set to nondeterministic values except indexes to the tree **/
     pub fn new_nondet() -> Self {
         let claimed_seats_root_index = nondet();
@@ -313,7 +321,6 @@
         }
     }
 
-
     pub fn get_base_mint(&self) -> &Pubkey {
         &self.base_mint
     }
@@ -372,7 +379,6 @@
     pub fn get_orderbook_quote_atoms(&self) -> QuoteAtoms {
         self.orderbook_quote_atoms
     }
-
 
     // Used in benchmark
     pub fn has_free_block(&self) -> bool {
@@ -400,7 +406,7 @@
 /// Full market reference type.
 pub type MarketRefMut<'a> = DynamicAccount<&'a mut MarketFixed, &'a mut [u8]>;
 
-#[cfg(not(feature="certora"))]
+#[cfg(not(feature = "certora"))]
 mod types {
     use super::*;
     pub type ClaimedSeatTree<'a> = RedBlackTree<'a, ClaimedSeat>;
@@ -408,21 +414,19 @@
     pub type Bookside<'a> = RedBlackTree<'a, RestingOrder>;
     pub type BooksideReadOnly<'a> = RedBlackTreeReadOnly<'a, RestingOrder>;
 }
-#[cfg(not(feature="certora"))]
+#[cfg(not(feature = "certora"))]
 pub use types::*;
 
-
-#[cfg(all(feature="certora"))]
+#[cfg(all(feature = "certora"))]
 mod cvt_mock_types {
     use super::*;
     pub type ClaimedSeatTree<'a> = CvtClaimedSeatTree<'a>;
     pub type ClaimedSeatTreeReadOnly<'a> = CvtClaimedSeatTreeReadOnly<'a>;
     pub type Bookside<'a> = CvtBookside<'a>;
-    pub type BooksideReadOnly<'a> = CvtBooksideReadOnly<'a>; 
-}
-#[cfg(feature="certora")]
+    pub type BooksideReadOnly<'a> = CvtBooksideReadOnly<'a>;
+}
+#[cfg(feature = "certora")]
 pub use cvt_mock_types::*;
-
 
 // This generic impl covers MarketRef, MarketRefMut and other
 // DynamicAccount variants that allow read access.
@@ -528,7 +532,7 @@
         return Ok(total_matched_quote_atoms);
     }
 
-<<<<<<< HEAD
+    /// How many base atoms you get when you trade in limit_quote_atoms.
     #[cfg(feature = "certora")]
     pub fn impact_base_atoms(
         &self,
@@ -537,14 +541,16 @@
         limit_quote_atoms: QuoteAtoms,
         global_trade_accounts_opts: &[Option<GlobalTradeAccounts>; 2],
     ) -> Result<BaseAtoms, ProgramError> {
-        impact_base_atoms(self, is_bid, round_up, limit_quote_atoms, global_trade_accounts_opts)
-    }
-
-    // TODO: adapt to new rounding
+        impact_base_atoms(
+            self,
+            is_bid,
+            round_up,
+            limit_quote_atoms,
+            global_trade_accounts_opts,
+        )
+    }
+
     #[cfg(not(feature = "certora"))]
-=======
-    /// How many base atoms you get when you trade in limit_quote_atoms.
->>>>>>> a43f7e4c
     pub fn impact_base_atoms(
         &self,
         is_bid: bool,
@@ -629,13 +635,13 @@
         return Ok(total_matched_base_atoms);
     }
 
-    #[cfg(not(feature="certora"))]
+    #[cfg(not(feature = "certora"))]
     pub fn get_order_by_index(&self, index: DataIndex) -> &RestingOrder {
         let DynamicAccount { dynamic, .. } = self.borrow_market();
         &get_helper::<RBNode<RestingOrder>>(dynamic, index).get_value()
     }
 
-    #[cfg(feature="certora")]
+    #[cfg(feature = "certora")]
     pub fn get_order_by_index(&self, index: DataIndex) -> &RestingOrder {
         let DynamicAccount { dynamic, .. } = self.borrow_market();
         &get_helper_order(dynamic, index).get_value()
@@ -648,8 +654,7 @@
             ClaimedSeatTreeReadOnly::new(dynamic, fixed.claimed_seats_root_index, NIL);
         let trader_index: DataIndex =
             claimed_seats_tree.lookup_index(&ClaimedSeat::new_empty(*trader));
-        let claimed_seat: &ClaimedSeat =
-            get_helper_seat(dynamic, trader_index).get_value();
+        let claimed_seat: &ClaimedSeat = get_helper_seat(dynamic, trader_index).get_value();
         (
             claimed_seat.base_withdrawable_balance,
             claimed_seat.quote_withdrawable_balance,
@@ -659,9 +664,7 @@
     pub fn get_trader_key_by_index(&self, index: DataIndex) -> &Pubkey {
         let DynamicAccount { dynamic, .. } = self.borrow_market();
 
-        &get_helper_seat(dynamic, index)
-            .get_value()
-            .trader
+        &get_helper_seat(dynamic, index).get_value().trader
     }
 
     pub fn get_trader_voume(&self, trader: &Pubkey) -> QuoteAtoms {
@@ -671,8 +674,7 @@
             ClaimedSeatTreeReadOnly::new(dynamic, fixed.claimed_seats_root_index, NIL);
         let trader_index: DataIndex =
             claimed_seats_tree.lookup_index(&ClaimedSeat::new_empty(*trader));
-        let claimed_seat: &ClaimedSeat =
-            get_helper_seat(dynamic, trader_index).get_value();
+        let claimed_seat: &ClaimedSeat = get_helper_seat(dynamic, trader_index).get_value();
 
         claimed_seat.quote_volume
     }
@@ -792,7 +794,7 @@
 
     pub fn claim_seat(&mut self, trader: &Pubkey) -> ProgramResult {
         let DynamicAccount { fixed, dynamic } = self.borrow_mut();
-        let free_address : DataIndex = get_free_address_on_market_fixed_for_seat(fixed, dynamic);
+        let free_address: DataIndex = get_free_address_on_market_fixed_for_seat(fixed, dynamic);
 
         let mut claimed_seats_tree: ClaimedSeatTree =
             ClaimedSeatTree::new(dynamic, fixed.claimed_seats_root_index, NIL);
@@ -806,7 +808,7 @@
         claimed_seats_tree.insert(free_address, claimed_seat);
         // theoretically we need to update the total withdrawable amount, but it's always 0 here.
         // but let's check here that the assumption holds.
-        #[cfg(feature="certora")]
+        #[cfg(feature = "certora")]
         {
             cvt::cvt_assert!(claimed_seat.base_withdrawable_balance == BaseAtoms::new(0));
             cvt::cvt_assert!(claimed_seat.quote_withdrawable_balance == QuoteAtoms::new(0));
@@ -851,22 +853,14 @@
         Ok(())
     }
 
-<<<<<<< HEAD
-    pub fn withdraw(&mut self, trader: &Pubkey, amount_atoms: u64, is_base: bool) -> ProgramResult {
-        let trader_index: DataIndex = self.get_trader_index(trader);
-
-        let DynamicAccount { fixed, dynamic } = self.borrow_mut();
-        update_balance(fixed, dynamic, trader_index, is_base, false, amount_atoms)?;
-=======
     pub fn withdraw(
         &mut self,
         trader_index: DataIndex,
         amount_atoms: u64,
         is_base: bool,
     ) -> ProgramResult {
-        let DynamicAccount { dynamic, .. } = self.borrow_mut();
-        update_balance(dynamic, trader_index, is_base, false, amount_atoms)?;
->>>>>>> a43f7e4c
+        let DynamicAccount { fixed, dynamic } = self.borrow_mut();
+        update_balance(fixed, dynamic, trader_index, is_base, false, amount_atoms)?;
         Ok(())
     }
 
@@ -913,18 +907,9 @@
         let mut total_quote_atoms_traded: QuoteAtoms = QuoteAtoms::ZERO;
 
         let mut remaining_base_atoms: BaseAtoms = num_base_atoms;
-<<<<<<< HEAD
-        while remaining_base_atoms > BaseAtoms::ZERO && is_not_nil!(current_order_index) {
-            let next_order_index: DataIndex =
-                get_next_candidate_match_index(fixed, dynamic, current_order_index, is_bid);
-
-            let other_order: &RestingOrder =
-                get_helper_order(dynamic, current_order_index).get_value();
-=======
-        while remaining_base_atoms > BaseAtoms::ZERO && current_maker_order_index != NIL {
+        while remaining_base_atoms > BaseAtoms::ZERO && is_not_nil!(current_maker_order_index) {
             let maker_order: &RestingOrder =
                 get_helper::<RBNode<RestingOrder>>(dynamic, current_maker_order_index).get_value();
->>>>>>> a43f7e4c
 
             // Remove the resting order if expired.
             if maker_order.is_expired(now_slot) {
@@ -981,17 +966,10 @@
 
             // If it is a global order, just in time bring the funds over, or
             // remove from the tree and continue on to the next order.
-            let maker: Pubkey =
-<<<<<<< HEAD
-                get_helper_seat(dynamic, other_order.get_trader_index())
-=======
-                get_helper::<RBNode<ClaimedSeat>>(dynamic, maker_order.get_trader_index())
->>>>>>> a43f7e4c
-                    .get_value()
-                    .trader;
-            let taker: Pubkey = get_helper_seat(dynamic, trader_index)
+            let maker: Pubkey = get_helper_seat(dynamic, maker_order.get_trader_index())
                 .get_value()
                 .trader;
+            let taker: Pubkey = get_helper_seat(dynamic, trader_index).get_value().trader;
             let is_global: bool = maker_order.is_global();
 
             if is_global {
@@ -1151,30 +1129,23 @@
                     .get_order_type()
                     == OrderType::Global
                 {
-<<<<<<< HEAD
-                    #[cfg(not(feature = "certora"))] {
+                    #[cfg(not(feature = "certora"))]
+                    {
                         let global_trade_accounts_opt: &Option<GlobalTradeAccounts> = if is_bid {
                             &global_trade_accounts_opts[0]
                         } else {
                             &global_trade_accounts_opts[1]
                         };
-                        remove_from_global(&global_trade_accounts_opt, &maker)?;
+                        remove_from_global(&global_trade_accounts_opt)?;
                     }
-                    #[cfg(feature = "certora")] {
-                       if is_bid {
-                           remove_from_global(&global_trade_accounts_opts[0], &maker)?;
+                    #[cfg(feature = "certora")]
+                    {
+                        if is_bid {
+                            remove_from_global(&global_trade_accounts_opts[0], &maker)?;
                         } else {
-                           remove_from_global(&global_trade_accounts_opts[1], &maker)?;
+                            remove_from_global(&global_trade_accounts_opts[1], &maker)?;
                         }
                     }
-=======
-                    let global_trade_accounts_opt: &Option<GlobalTradeAccounts> = if is_bid {
-                        &global_trade_accounts_opts[0]
-                    } else {
-                        &global_trade_accounts_opts[1]
-                    };
-                    remove_from_global(&global_trade_accounts_opt)?;
->>>>>>> a43f7e4c
                 }
 
                 let next_maker_order_index: DataIndex = get_next_candidate_match_index(
@@ -1192,21 +1163,14 @@
                 remaining_base_atoms = remaining_base_atoms.checked_sub(base_atoms_traded)?;
                 current_maker_order_index = next_maker_order_index;
             } else {
-<<<<<<< HEAD
-                #[cfg(feature="certora")]
-                remove_from_orderbook_balance(fixed, dynamic, current_order_index);
-                let other_order: &mut RestingOrder =
-                    get_mut_helper::<RBNode<RestingOrder>>(dynamic, current_order_index)
-                        .get_mut_value();
-                other_order.reduce(base_atoms_traded)?;
-                #[cfg(feature="certora")]
-                add_to_orderbook_balance(fixed, dynamic, current_order_index);
-=======
+                #[cfg(feature = "certora")]
+                remove_from_orderbook_balance(fixed, dynamic, current_maker_order_index);
                 let maker_order: &mut RestingOrder =
                     get_mut_helper::<RBNode<RestingOrder>>(dynamic, current_maker_order_index)
                         .get_mut_value();
                 maker_order.reduce(base_atoms_traded)?;
->>>>>>> a43f7e4c
+                #[cfg(feature = "certora")]
+                add_to_orderbook_balance(fixed, dynamic, current_order_index);
                 remaining_base_atoms = BaseAtoms::ZERO;
                 break;
             }
@@ -1263,12 +1227,11 @@
         let DynamicAccount { fixed, dynamic } = self.borrow_mut();
 
         // Put the remaining in an order on the other bookside.
-        let free_address: DataIndex =
-            if is_bid {
-                get_free_address_on_market_fixed_for_bid_order(fixed, dynamic)
-            }  else {
-                get_free_address_on_market_fixed_for_ask_order(fixed, dynamic)
-            };
+        let free_address: DataIndex = if is_bid {
+            get_free_address_on_market_fixed_for_bid_order(fixed, dynamic)
+        } else {
+            get_free_address_on_market_fixed_for_ask_order(fixed, dynamic)
+        };
 
         let resting_order: RestingOrder = RestingOrder::new(
             trader_index,
@@ -1281,34 +1244,44 @@
         )?;
 
         if resting_order.is_global() {
-            #[cfg(not(feature = "certora"))] {
+            #[cfg(not(feature = "certora"))]
+            {
                 let global_trade_accounts_opt: &Option<GlobalTradeAccounts> = if is_bid {
                     &global_trade_accounts_opts[1]
                 } else {
                     &global_trade_accounts_opts[0]
                 };
                 require!(
-                global_trade_accounts_opt.is_some(),
-                ManifestError::MissingGlobal,
-                "Missing global accounts when adding a global",
+                    global_trade_accounts_opt.is_some(),
+                    ManifestError::MissingGlobal,
+                    "Missing global accounts when adding a global",
                 )?;
                 try_to_add_to_global(&global_trade_accounts_opt.as_ref().unwrap(), &resting_order)?;
             }
-            #[cfg(feature = "certora")] {
+            #[cfg(feature = "certora")]
+            {
                 if is_bid {
                     let global_trade_account_opt = &global_trade_accounts_opts[1];
-                    require!(global_trade_account_opt.is_some(),
-                             ManifestError::MissingGlobal,
-                             "Missing global accounts when adding a global",
+                    require!(
+                        global_trade_account_opt.is_some(),
+                        ManifestError::MissingGlobal,
+                        "Missing global accounts when adding a global",
                     )?;
-                    try_to_add_to_global(&global_trade_account_opt.as_ref().unwrap(), &resting_order)?;
+                    try_to_add_to_global(
+                        &global_trade_account_opt.as_ref().unwrap(),
+                        &resting_order,
+                    )?;
                 } else {
                     let global_trade_account_opt = &global_trade_accounts_opts[0];
-                    require!(global_trade_account_opt.is_some(),
-                             ManifestError::MissingGlobal,
-                             "Missing global accounts when adding a global",
+                    require!(
+                        global_trade_account_opt.is_some(),
+                        ManifestError::MissingGlobal,
+                        "Missing global accounts when adding a global",
                     )?;
-                    try_to_add_to_global(&global_trade_account_opt.as_ref().unwrap(), &resting_order)?;
+                    try_to_add_to_global(
+                        &global_trade_account_opt.as_ref().unwrap(),
+                        &resting_order,
+                    )?;
                 }
             }
         } else {
@@ -1370,16 +1343,11 @@
                 )?;
                 index_to_remove = index;
             }
-<<<<<<< HEAD
         }
 
         if is_not_nil!(index_to_remove) {
             // Cancel order by index will update balances.
-            self.cancel_order_by_index(
-                trader_index,
-                index_to_remove,
-                global_trade_accounts_opts,
-            )?;
+            self.cancel_order_by_index(index_to_remove, global_trade_accounts_opts)?;
             return Ok(());
         }
 
@@ -1402,22 +1370,12 @@
                     "Book is broken, matched multiple orders",
                 )?;
                 index_to_remove = index;
-=======
-            if index_to_remove != NIL {
-                // Cancel order by index will update balances.
-                self.cancel_order_by_index(index_to_remove, global_trade_accounts_opts)?;
-                return Ok(());
->>>>>>> a43f7e4c
             }
         }
 
         if is_not_nil!(index_to_remove) {
             // Cancel order by index will update balances.
-            self.cancel_order_by_index(
-                trader_index,
-                index_to_remove,
-                global_trade_accounts_opts,
-            )?;
+            self.cancel_order_by_index(index_to_remove, global_trade_accounts_opts)?;
             return Ok(());
         }
 
@@ -1433,9 +1391,7 @@
     ) -> ProgramResult {
         let DynamicAccount { fixed, dynamic } = self.borrow_mut();
 
-<<<<<<< HEAD
-        let resting_order: &RestingOrder =
-            get_helper_order(dynamic, order_index).get_value();
+        let resting_order: &RestingOrder = get_helper_order(dynamic, order_index).get_value();
         let is_bid: bool = resting_order.get_is_bid();
         let amount_atoms: u64 = if is_bid {
             (resting_order
@@ -1451,57 +1407,52 @@
         if resting_order.is_global() {
             #[cfg(not(feature = "certora"))]
             {
-            let global_trade_accounts_opt: &Option<GlobalTradeAccounts> = if is_bid {
-                &global_trade_accounts_opts[1]
-            } else {
-                &global_trade_accounts_opts[0]
-            };
-            let trader: &Pubkey = &get_helper_seat(dynamic, trader_index)
-                .get_value()
-                .trader;
-            remove_from_global(&global_trade_accounts_opt, trader)?
-            }
-            #[cfg(feature = "certora")] 
+                let global_trade_accounts_opt: &Option<GlobalTradeAccounts> = if is_bid {
+                    &global_trade_accounts_opts[1]
+                } else {
+                    &global_trade_accounts_opts[0]
+                };
+                remove_from_global(&global_trade_accounts_opt)?
+            }
+            #[cfg(feature = "certora")]
             {
-                let trader: &Pubkey = &get_helper_seat(dynamic, trader_index)
-                    .get_value()
-                    .trader;
+                let trader: &Pubkey = &get_helper_seat(dynamic, trader_index).get_value().trader;
                 if is_bid {
-                    return remove_from_global(&global_trade_accounts_opts[1], trader);
+                    return remove_from_global(&global_trade_accounts_opts[1]);
                 } else {
-                    return remove_from_global(&global_trade_accounts_opts[0], trader);
+                    return remove_from_global(&global_trade_accounts_opts[0]);
                 }
             }
         } else {
-            update_balance(fixed, dynamic, trader_index, !is_bid, true, amount_atoms)?;
+            update_balance(
+                fixed,
+                dynamic,
+                resting_order.get_trader_index(),
+                !is_bid,
+                true,
+                amount_atoms,
+            )?;
         }
         remove_order_from_tree_and_free(fixed, dynamic, order_index, is_bid)?;
 
-=======
-        remove_and_update_balances(fixed, dynamic, order_index, global_trade_accounts_opts)?;
->>>>>>> a43f7e4c
         Ok(())
     }
 }
 
-#[cfg(not(feature="certora"))]
+#[cfg(not(feature = "certora"))]
 fn set_payload_order(dynamic: &mut [u8], free_address: DataIndex) {
     get_mut_helper_order(dynamic, free_address)
         .set_payload_type(MarketDataTreeNodeType::RestingOrder as u8);
 }
 
-#[cfg(feature="certora")]
+#[cfg(feature = "certora")]
 fn set_payload_order(dynamic: &mut [u8], free_address: DataIndex) {
     get_mut_helper_order(dynamic, free_address)
         .set_payload_type(MarketDataTreeNodeType::RestingOrder as u8);
 }
 
 #[cfg(feature = "certora")]
-fn add_to_orderbook_balance(
-    fixed: &mut MarketFixed,
-    dynamic: &mut [u8],
-    order_index: DataIndex,
-) {
+fn add_to_orderbook_balance(fixed: &mut MarketFixed, dynamic: &mut [u8], order_index: DataIndex) {
     // Update the sum of orderbook balance.
     let resting_order = get_helper_order(dynamic, order_index).get_value();
     let (base_amount, quote_amount) = match resting_order.get_orderbook_atoms() {
@@ -1509,10 +1460,8 @@
         // make errors nondet(), so we can see the violation
         Err(_) => (nondet(), nondet()),
     };
-    fixed.orderbook_base_atoms =
-        fixed.orderbook_base_atoms.saturating_add(base_amount);
-    fixed.orderbook_quote_atoms =
-        fixed.orderbook_quote_atoms.saturating_add(quote_amount);
+    fixed.orderbook_base_atoms = fixed.orderbook_base_atoms.saturating_add(base_amount);
+    fixed.orderbook_quote_atoms = fixed.orderbook_quote_atoms.saturating_add(quote_amount);
 }
 
 #[cfg(feature = "certora")]
@@ -1528,10 +1477,8 @@
         // make errors nondet(), so we can see the violation
         Err(_) => (nondet(), nondet()),
     };
-    fixed.orderbook_base_atoms =
-        fixed.orderbook_base_atoms.saturating_sub(base_amount);
-    fixed.orderbook_quote_atoms =
-        fixed.orderbook_quote_atoms.saturating_sub(quote_amount);
+    fixed.orderbook_base_atoms = fixed.orderbook_base_atoms.saturating_sub(base_amount);
+    fixed.orderbook_quote_atoms = fixed.orderbook_quote_atoms.saturating_sub(quote_amount);
 }
 
 fn remove_order_from_tree(
@@ -1540,7 +1487,7 @@
     order_index: DataIndex,
     is_bids: bool,
 ) -> ProgramResult {
-    #[cfg(feature="certora")]
+    #[cfg(feature = "certora")]
     remove_from_orderbook_balance(fixed, dynamic, order_index);
     let mut tree: Bookside = if is_bids {
         Bookside::new(dynamic, fixed.bids_root_index, fixed.bids_best_index)
@@ -1575,7 +1522,10 @@
 }
 
 // Remove order from the tree, free the block.
-#[cfg_attr(feature = "certora", cvt_hook_end(remove_order_from_tree_and_free_was_called()))]
+#[cfg_attr(
+    feature = "certora",
+    cvt_hook_end(remove_order_from_tree_and_free_was_called())
+)]
 fn remove_order_from_tree_and_free(
     fixed: &mut MarketFixed,
     dynamic: &mut [u8],
@@ -1600,23 +1550,24 @@
     is_increase: bool,
     amount_atoms: u64,
 ) -> ProgramResult {
-    let claimed_seat: &mut ClaimedSeat =
-        get_mut_helper_seat(dynamic, trader_index).get_mut_value();
+    let claimed_seat: &mut ClaimedSeat = get_mut_helper_seat(dynamic, trader_index).get_mut_value();
 
     trace!("update_balance_by_trader_index idx:{trader_index} base:{is_base} inc:{is_increase} amount:{amount_atoms}");
 
     // Update the sum of withdrawable balance.
     // Subtract the current value from the sum here and at the end of the function, add
     // the new value to the sum.
-    #[cfg(feature="certora")]
+    #[cfg(feature = "certora")]
     {
         // We could assume that the sum is bigger than its part with these axioms.
         //cvt_assume!(fixed.withdrawable_base_atoms >= claimed_seat.base_withdrawable_balance);
         //cvt_assume!(fixed.withdrawable_quote_atoms >= claimed_seat.quote_withdrawable_balance);
-        fixed.withdrawable_base_atoms =
-            fixed.withdrawable_base_atoms.saturating_sub(claimed_seat.base_withdrawable_balance);
-        fixed.withdrawable_quote_atoms =
-            fixed.withdrawable_quote_atoms.saturating_sub(claimed_seat.quote_withdrawable_balance);
+        fixed.withdrawable_base_atoms = fixed
+            .withdrawable_base_atoms
+            .saturating_sub(claimed_seat.base_withdrawable_balance);
+        fixed.withdrawable_quote_atoms = fixed
+            .withdrawable_quote_atoms
+            .saturating_sub(claimed_seat.quote_withdrawable_balance);
     }
 
     if is_base {
@@ -1654,12 +1605,14 @@
     }
 
     // Update the sum of withdrawable balance, second part.
-    #[cfg(feature="certora")]
+    #[cfg(feature = "certora")]
     {
-        fixed.withdrawable_base_atoms =
-            fixed.withdrawable_base_atoms.saturating_add(claimed_seat.base_withdrawable_balance);
-        fixed.withdrawable_quote_atoms =
-            fixed.withdrawable_quote_atoms.saturating_add(claimed_seat.quote_withdrawable_balance);
+        fixed.withdrawable_base_atoms = fixed
+            .withdrawable_base_atoms
+            .saturating_add(claimed_seat.base_withdrawable_balance);
+        fixed.withdrawable_quote_atoms = fixed
+            .withdrawable_quote_atoms
+            .saturating_add(claimed_seat.quote_withdrawable_balance);
     }
 
     Ok(())
@@ -1670,8 +1623,7 @@
     trader_index: DataIndex,
     amount_atoms: QuoteAtoms,
 ) {
-    let claimed_seat: &mut ClaimedSeat =
-        get_mut_helper_seat(dynamic, trader_index).get_mut_value();
+    let claimed_seat: &mut ClaimedSeat = get_mut_helper_seat(dynamic, trader_index).get_mut_value();
     claimed_seat.quote_volume = claimed_seat.quote_volume.wrapping_add(amount_atoms);
 }
 
@@ -1713,7 +1665,7 @@
         fixed.asks_root_index = tree.get_root_index();
         fixed.asks_best_index = tree.get_max_index();
     }
-    #[cfg(feature="certora")]
+    #[cfg(feature = "certora")]
     add_to_orderbook_balance(fixed, dynamic, free_address);
 }
 
@@ -1744,47 +1696,34 @@
     order_to_remove_index: DataIndex,
     global_trade_accounts_opts: &[Option<GlobalTradeAccounts>; 2],
 ) -> ProgramResult {
-<<<<<<< HEAD
-    let other_order: &RestingOrder = get_helper_order(dynamic, order_to_remove_index).get_value();
-    let other_is_bid: bool = other_order.get_is_bid();
+    let resting_order_to_remove: &RestingOrder =
+        get_helper_order(dynamic, order_to_remove_index).get_value();
+    let order_to_remove_is_bid: bool = resting_order_to_remove.get_is_bid();
 
     // Global order balances are accounted for on the global accounts, not on the market.
-    if other_order.is_global() {
-        let maker: &Pubkey =
-            &get_helper_seat(dynamic, other_order.get_trader_index())
-                .get_value()
-                .trader;
-        #[cfg(not(feature = "certora"))] {
-            let global_trade_accounts_opt: &Option<GlobalTradeAccounts> = if other_is_bid {
+    if resting_order_to_remove.is_global() {
+        #[cfg(not(feature = "certora"))]
+        {
+            let global_trade_accounts_opt: &Option<GlobalTradeAccounts> = if order_to_remove_is_bid
+            {
                 &global_trade_accounts_opts[1]
             } else {
                 &global_trade_accounts_opts[0]
             };
-            remove_from_global(&global_trade_accounts_opt, maker)?;
-        }
-        #[cfg(feature = "certora")] {
-            if other_is_bid {
+            remove_from_global(&global_trade_accounts_opt)?;
+        }
+        #[cfg(feature = "certora")]
+        {
+            let maker: &Pubkey =
+                &get_helper_seat(dynamic, resting_order_to_remove.get_trader_index())
+                    .get_value()
+                    .trader;
+            if order_to_remove_is_bid {
                 remove_from_global(&global_trade_accounts_opts[1], maker)?;
             } else {
                 remove_from_global(&global_trade_accounts_opts[0], maker)?;
             }
         }
-
-=======
-    let resting_order_to_remove: &RestingOrder =
-        get_helper::<RBNode<RestingOrder>>(dynamic, order_to_remove_index).get_value();
-    let order_to_remove_is_bid: bool = resting_order_to_remove.get_is_bid();
-
-    // Global order balances are accounted for on the global accounts, not on the market.
-    if resting_order_to_remove.is_global() {
-        let global_trade_accounts_opt: &Option<GlobalTradeAccounts> = if order_to_remove_is_bid {
-            &global_trade_accounts_opts[1]
-        } else {
-            &global_trade_accounts_opts[0]
-        };
-
-        remove_from_global(&global_trade_accounts_opt)?;
->>>>>>> a43f7e4c
     } else {
         // Return the exact number of atoms if the resting order is an
         // ask. If the resting order is bid, multiply by price and round
