--- conflicted
+++ resolved
@@ -1202,10 +1202,6 @@
         let DynamicAccount { fixed, dynamic } = self.borrow_mut();
 
         remove_and_update_balances(fixed, dynamic, order_index, global_trade_accounts_opts)?;
-<<<<<<< HEAD
-
-=======
->>>>>>> cc36ad63
         Ok(())
     }
 }
