--- conflicted
+++ resolved
@@ -366,9 +366,6 @@
                 is_bid != did_fully_match_resting_order,
             )?;
 
-<<<<<<< HEAD
-            total_matched_base_atoms = total_matched_base_atoms.checked_add(matched_base_atoms)?;
-=======
             // TODO: Clean this up into a separate function.
             if other_order.get_order_type() == OrderType::Global {
                 // If global accounts are needed but not present, then this will
@@ -395,8 +392,7 @@
                 }
             }
 
-            total_base_atoms_matched = total_base_atoms_matched.checked_add(matched_base_atoms)?;
->>>>>>> 27d52322
+            total_matched_base_atoms = total_matched_base_atoms.checked_add(matched_base_atoms)?;
 
             if matched_base_atoms == price_limited_base_atoms {
                 break;
