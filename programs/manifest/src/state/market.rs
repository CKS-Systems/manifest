use bytemuck::{Pod, Zeroable};
use hypertree::{
    get_helper, get_mut_helper, trace, DataIndex, FreeList, Get, HyperTreeReadOperations,
    HyperTreeValueIteratorTrait, HyperTreeWriteOperations, PodBool, RBNode, RedBlackTree,
    RedBlackTreeReadOnly, NIL,
};
use solana_program::{entrypoint::ProgramResult, program_error::ProgramError, pubkey::Pubkey};
use static_assertions::const_assert_eq;
use std::mem::size_of;

use crate::{
    logs::{emit_stack, FillLog},
    program::{batch_update::MarketDataTreeNodeType, ManifestError},
    quantities::{BaseAtoms, GlobalAtoms, QuoteAtoms, QuoteAtomsPerBaseAtom, WrapperU64},
    require,
    state::{
        utils::{assert_can_take, remove_from_global, try_to_move_global_tokens},
        OrderType,
    },
    validation::{
        get_vault_address, loaders::GlobalTradeAccounts, ManifestAccount, MintAccountInfo,
    },
};

use super::{
    claimed_seat::ClaimedSeat,
    constants::{MARKET_BLOCK_SIZE, MARKET_FIXED_SIZE},
    order_type_can_rest,
    utils::{
        assert_already_has_seat, assert_not_already_expired, can_back_order, get_now_slot,
        try_to_add_to_global,
    },
    DerefOrBorrow, DerefOrBorrowMut, DynamicAccount, RestingOrder, MARKET_FIXED_DISCRIMINANT,
    MARKET_FREE_LIST_BLOCK_SIZE,
};

pub struct AddOrderToMarketArgs<'a, 'info> {
    pub market: Pubkey,
    pub trader_index: DataIndex,
    pub num_base_atoms: BaseAtoms,
    pub price: QuoteAtomsPerBaseAtom,
    pub is_bid: bool,
    pub last_valid_slot: u32,
    pub order_type: OrderType,
    pub global_trade_accounts_opts: &'a [Option<GlobalTradeAccounts<'a, 'info>>; 2],
    pub current_slot: Option<u32>,
}

pub struct AddOrderToMarketResult {
    pub order_sequence_number: u64,
    pub order_index: DataIndex,
    pub base_atoms_traded: BaseAtoms,
    pub quote_atoms_traded: QuoteAtoms,
}

#[repr(C, packed)]
#[derive(Default, Copy, Clone, Pod, Zeroable)]
struct MarketUnusedFreeListPadding {
    _padding: [u64; 9],
    _padding2: [u8; 4],
}
// 4 bytes are for the free list, rest is payload.
const_assert_eq!(
    size_of::<MarketUnusedFreeListPadding>(),
    MARKET_FREE_LIST_BLOCK_SIZE
);
// Does not need to align to word boundaries because does not deserialize.

#[repr(C)]
#[derive(Default, Copy, Clone, Zeroable, Pod)]
pub struct MarketFixed {
    /// Discriminant for identifying this type of account.
    pub discriminant: u64,

    /// Version
    version: u8,
    base_mint_decimals: u8,
    quote_mint_decimals: u8,
    base_vault_bump: u8,
    quote_vault_bump: u8,
    _padding1: [u8; 3],

    /// Base mint
    base_mint: Pubkey,
    /// Quote mint
    quote_mint: Pubkey,

    /// Base vault
    base_vault: Pubkey,
    /// Quote vault
    quote_vault: Pubkey,

    /// The sequence number of the next order.
    order_sequence_number: u64,

    /// Num bytes allocated as RestingOrder or ClaimedSeat or FreeList. Does not
    /// include the fixed bytes.
    num_bytes_allocated: u32,

    /// Red-black tree root representing the bids in the order book.
    bids_root_index: DataIndex,
    bids_best_index: DataIndex,

    /// Red-black tree root representing the asks in the order book.
    asks_root_index: DataIndex,
    asks_best_index: DataIndex,

    /// Red-black tree root representing the seats
    claimed_seats_root_index: DataIndex,

    /// LinkedList representing all free blocks that could be used for ClaimedSeats or RestingOrders
    free_list_head_index: DataIndex,

    _padding2: [u32; 1],

    /// Quote volume traded over lifetime, can overflow. This is for
    /// informational and monitoring purposes only. This is not guaranteed to
    /// be maintained. It does not secure any value in manifest.
    /// Use at your own risk.
    quote_volume: QuoteAtoms,

    // Unused padding. Saved in case a later version wants to be backwards
    // compatible. Also, it is nice to have the fixed size be a round number,
    // 256 bytes.
    _padding3: [u64; 8],
}
const_assert_eq!(
    size_of::<MarketFixed>(),
    8 +   // discriminant
    1 +   // version
    1 +   // base_mint_decimals
    1 +   // quote_mint_decimals
    1 +   // base_vault_bump
    1 +   // quote_vault_bump
    3 +   // padding
    32 +  // base_mint
    32 +  // quote_mint
    32 +  // base_vault
    32 +  // quote_vault
    8 +   // order_sequence_number
    4 +   // num_bytes_allocated
    4 +   // bids_root_index
    4 +   // bids_best_index
    4 +   // asks_root_index
    4 +   // asks_best_index
    4 +   // claimed_seats_root_index
    4 +   // claimed_seats_best_index
    4 +   // free_list_head_index
    8 +   // padding2
    64 // padding4
);
const_assert_eq!(size_of::<MarketFixed>(), MARKET_FIXED_SIZE);
const_assert_eq!(size_of::<MarketFixed>() % 8, 0);
impl Get for MarketFixed {}

impl MarketFixed {
    pub fn new_empty(
        base_mint: &MintAccountInfo,
        quote_mint: &MintAccountInfo,
        market_key: &Pubkey,
    ) -> Self {
        let (base_vault, base_vault_bump) = get_vault_address(market_key, base_mint.info.key);
        let (quote_vault, quote_vault_bump) = get_vault_address(market_key, quote_mint.info.key);
        MarketFixed {
            discriminant: MARKET_FIXED_DISCRIMINANT,
            version: 0,
            base_mint_decimals: base_mint.mint.decimals,
            quote_mint_decimals: quote_mint.mint.decimals,
            base_vault_bump,
            quote_vault_bump,
            _padding1: [0; 3],
            base_mint: *base_mint.info.key,
            quote_mint: *quote_mint.info.key,
            base_vault,
            quote_vault,
            order_sequence_number: 0,
            num_bytes_allocated: 0,
            bids_root_index: NIL,
            bids_best_index: NIL,
            asks_root_index: NIL,
            asks_best_index: NIL,
            claimed_seats_root_index: NIL,
            free_list_head_index: NIL,
            _padding2: [0; 1],
            quote_volume: QuoteAtoms::ZERO,
            _padding3: [0; 8],
        }
    }

    pub fn get_base_mint(&self) -> &Pubkey {
        &self.base_mint
    }
    pub fn get_quote_mint(&self) -> &Pubkey {
        &self.quote_mint
    }
    pub fn get_base_vault(&self) -> &Pubkey {
        &self.base_vault
    }
    pub fn get_quote_vault(&self) -> &Pubkey {
        &self.quote_vault
    }
    pub fn get_base_mint_decimals(&self) -> u8 {
        self.base_mint_decimals
    }
    pub fn get_quote_mint_decimals(&self) -> u8 {
        self.quote_mint_decimals
    }
    pub fn get_base_vault_bump(&self) -> u8 {
        self.base_vault_bump
    }
    pub fn get_quote_vault_bump(&self) -> u8 {
        self.quote_vault_bump
    }
    pub fn get_quote_volume(&self) -> QuoteAtoms {
        self.quote_volume
    }

    // Used only in this file to construct iterator
    pub(crate) fn get_bids_root_index(&self) -> DataIndex {
        self.bids_root_index
    }
    pub(crate) fn get_asks_root_index(&self) -> DataIndex {
        self.asks_root_index
    }
    pub(crate) fn get_bids_best_index(&self) -> DataIndex {
        self.bids_best_index
    }
    pub(crate) fn get_asks_best_index(&self) -> DataIndex {
        self.asks_best_index
    }

    // Used in benchmark
    pub fn has_free_block(&self) -> bool {
        self.free_list_head_index != NIL
    }
}

impl ManifestAccount for MarketFixed {
    fn verify_discriminant(&self) -> ProgramResult {
        require!(
            self.discriminant == MARKET_FIXED_DISCRIMINANT,
            ProgramError::InvalidAccountData,
            "Invalid market discriminant actual: {} expected: {}",
            self.discriminant,
            MARKET_FIXED_DISCRIMINANT
        )?;
        Ok(())
    }
}

/// Fully owned Market, used in clients that can copy.
pub type MarketValue = DynamicAccount<MarketFixed, Vec<u8>>;
/// Full market reference type.
pub type MarketRef<'a> = DynamicAccount<&'a MarketFixed, &'a [u8]>;
/// Full market reference type.
pub type MarketRefMut<'a> = DynamicAccount<&'a mut MarketFixed, &'a mut [u8]>;

pub type ClaimedSeatTree<'a> = RedBlackTree<'a, ClaimedSeat>;
pub type ClaimedSeatTreeReadOnly<'a> = RedBlackTreeReadOnly<'a, ClaimedSeat>;
pub type Bookside<'a> = RedBlackTree<'a, RestingOrder>;
pub type BooksideReadOnly<'a> = RedBlackTreeReadOnly<'a, RestingOrder>;

// This generic impl covers MarketRef, MarketRefMut and other
// DynamicAccount variants that allow read access.
impl<Fixed: DerefOrBorrow<MarketFixed>, Dynamic: DerefOrBorrow<[u8]>>
    DynamicAccount<Fixed, Dynamic>
{
    fn borrow_market(&self) -> MarketRef {
        MarketRef {
            fixed: self.fixed.deref_or_borrow(),
            dynamic: self.dynamic.deref_or_borrow(),
        }
    }

    pub fn get_base_mint(&self) -> &Pubkey {
        let DynamicAccount { fixed, .. } = self.borrow_market();
        fixed.get_base_mint()
    }

    pub fn get_quote_mint(&self) -> &Pubkey {
        let DynamicAccount { fixed, .. } = self.borrow_market();
        fixed.get_quote_mint()
    }

    // TODO: adapt to new rounding
    pub fn impact_quote_atoms(
        &self,
        is_bid: bool,
        limit_base_atoms: BaseAtoms,
        _global_trade_accounts_opts: &[Option<GlobalTradeAccounts>; 2],
    ) -> Result<QuoteAtoms, ProgramError> {
        let now_slot: u32 = get_now_slot();

        let book = if is_bid {
            self.get_asks()
        } else {
            self.get_bids()
        };

        let mut total_quote_atoms_matched: QuoteAtoms = QuoteAtoms::ZERO;
        let mut remaining_base_atoms = limit_base_atoms;
        for (_, other_order) in book.iter::<RestingOrder>() {
            if other_order.is_expired(now_slot) {
                continue;
            }
            let matched_price = other_order.get_price();
            let matched_base_atoms = other_order.get_num_base_atoms().min(remaining_base_atoms);
            let matched_quote_atoms =
                matched_price.checked_quote_for_base(matched_base_atoms, is_bid)?;

            if other_order.get_order_type() == OrderType::Global {
                // TODO: Check if the order is backed
            }
            total_quote_atoms_matched =
                total_quote_atoms_matched.checked_add(matched_quote_atoms)?;
            if matched_base_atoms == remaining_base_atoms {
                break;
            }

            remaining_base_atoms = remaining_base_atoms.checked_sub(matched_base_atoms)?;

            if remaining_base_atoms == BaseAtoms::ZERO {
                break;
            }
        }

        return Ok(total_quote_atoms_matched);
    }

<<<<<<< HEAD
    /// How many base atoms you get when you trade in limit_quote_atoms.
=======
    // TODO: adapt to new rounding
>>>>>>> 7d675c30
    pub fn impact_base_atoms(
        &self,
        is_bid: bool,
        limit_quote_atoms: QuoteAtoms,
        global_trade_accounts_opts: &[Option<GlobalTradeAccounts>; 2],
    ) -> Result<BaseAtoms, ProgramError> {
        let now_slot: u32 = get_now_slot();

        let book: RedBlackTreeReadOnly<'_, RestingOrder> = if is_bid {
            self.get_asks()
        } else {
            self.get_bids()
        };

        let mut total_matched_base_atoms: BaseAtoms = BaseAtoms::ZERO;
        let mut remaining_quote_atoms: QuoteAtoms = limit_quote_atoms;

        for (_, other_order) in book.iter::<RestingOrder>() {
            if other_order.is_expired(now_slot) {
                continue;
            }

            let matched_price: QuoteAtomsPerBaseAtom = other_order.get_price();
<<<<<<< HEAD

            // base_atoms_limit is the number of base atoms that you get if you
            // were to trade all of the remaining quote atoms at the current
            // price. Rounding is done in the taker favor because at the limit,
            // it is a full match. So if you are checking against asks with 100
            // quote remaining against price 1.001, then the answer should be
            // 100, because the rounding is in favor of the taker. It takes 100
            // base atoms to exhaust 100 quote atoms at that price.
            let base_atoms_limit: BaseAtoms =
                matched_price.checked_base_for_quote(remaining_quote_atoms, is_bid)?;
            // Either we fill the entire resting order, or only the
            // base_atoms_limit, in which case, this is the last iteration.
            let matched_base_atoms: BaseAtoms =
                other_order.get_num_base_atoms().min(base_atoms_limit);
=======
            // caller signal can ensure quote is a lower or upper bound by rounding of base amount
            let price_limited_base_atoms =
                matched_price.checked_base_for_quote(remaining_quote_atoms, round_up)?;
            let did_fully_match_resting_order =
                price_limited_base_atoms >= other_order.get_num_base_atoms();
            let matched_base_atoms = if did_fully_match_resting_order {
                other_order.get_num_base_atoms()
            } else {
                price_limited_base_atoms
            };
            let matched_quote_atoms = matched_price.checked_quote_for_base(
                matched_base_atoms,
                is_bid != did_fully_match_resting_order,
            )?;
>>>>>>> 7d675c30

            // TODO: Clean this up into a separate function.
            if other_order.get_order_type() == OrderType::Global {
                // If global accounts are needed but not present, then this will
                // crash. This is an intentional product decision. Would be
                // valid to walk past, but we have chosen to give no fill rather
                // than worse price if the taker takes the shortcut of not
                // including global account.
                let global_trade_accounts_opt: &Option<GlobalTradeAccounts> = if is_bid {
                    &global_trade_accounts_opts[0]
                } else {
                    &global_trade_accounts_opts[1]
                };
                let has_enough_tokens: bool = can_back_order(
                    global_trade_accounts_opt,
                    self.get_trader_key_by_index(other_order.get_trader_index()),
                    GlobalAtoms::new(if is_bid {
                        matched_base_atoms.as_u64()
                    } else {
                        matched_quote_atoms.as_u64()
                    }),
                );
                if !has_enough_tokens {
                    continue;
                }
            }

            total_matched_base_atoms = total_matched_base_atoms.checked_add(matched_base_atoms)?;

            if matched_base_atoms == price_limited_base_atoms {
                break;
            }

            // Number of quote atoms matched exactly. Always round in our favor
            // here because we already know that we did not finish on the last
            // order, so we fully exhausted it and thus are rounding in taker
            // favor.
            let matched_quote_atoms: QuoteAtoms =
                matched_price.checked_quote_for_base(matched_base_atoms, is_bid)?;
            remaining_quote_atoms = remaining_quote_atoms.checked_sub(matched_quote_atoms)?;
            if remaining_quote_atoms == QuoteAtoms::ZERO {
                break;
            }
        }

<<<<<<< HEAD
        // Note that when there are not enough orders on the market to use up or
        // to receive the desired number of quote atoms, this returns just the
        // full amount on the bookside without differentiating that return.

        return Ok(total_base_atoms_matched);
=======
        return Ok(total_matched_base_atoms);
>>>>>>> 7d675c30
    }

    pub fn get_order_by_index(&self, index: DataIndex) -> &RestingOrder {
        let DynamicAccount { dynamic, .. } = self.borrow_market();
        &get_helper::<RBNode<RestingOrder>>(dynamic, index).get_value()
    }

    pub fn get_trader_balance(&self, trader: &Pubkey) -> (BaseAtoms, QuoteAtoms) {
        let DynamicAccount { fixed, dynamic } = self.borrow_market();

        let claimed_seats_tree: ClaimedSeatTreeReadOnly =
            ClaimedSeatTreeReadOnly::new(dynamic, fixed.claimed_seats_root_index, NIL);
        let trader_index: DataIndex =
            claimed_seats_tree.lookup_index(&ClaimedSeat::new_empty(*trader));
        let claimed_seat: &ClaimedSeat =
            get_helper::<RBNode<ClaimedSeat>>(dynamic, trader_index).get_value();
        (
            claimed_seat.base_withdrawable_balance,
            claimed_seat.quote_withdrawable_balance,
        )
    }

    pub fn get_trader_key_by_index(&self, index: DataIndex) -> &Pubkey {
        let DynamicAccount { dynamic, .. } = self.borrow_market();

        &get_helper::<RBNode<ClaimedSeat>>(dynamic, index)
            .get_value()
            .trader
    }

    pub fn get_trader_voume(&self, trader: &Pubkey) -> QuoteAtoms {
        let DynamicAccount { fixed, dynamic } = self.borrow_market();

        let claimed_seats_tree: ClaimedSeatTreeReadOnly =
            ClaimedSeatTreeReadOnly::new(dynamic, fixed.claimed_seats_root_index, NIL);
        let trader_index: DataIndex =
            claimed_seats_tree.lookup_index(&ClaimedSeat::new_empty(*trader));
        let claimed_seat: &ClaimedSeat =
            get_helper::<RBNode<ClaimedSeat>>(dynamic, trader_index).get_value();

        claimed_seat.quote_volume
    }

    pub fn get_bids(&self) -> BooksideReadOnly {
        let DynamicAccount { dynamic, fixed } = self.borrow_market();
        BooksideReadOnly::new(
            dynamic,
            fixed.get_bids_root_index(),
            fixed.get_bids_best_index(),
        )
    }

    pub fn get_asks(&self) -> BooksideReadOnly {
        let DynamicAccount { dynamic, fixed } = self.borrow_market();
        BooksideReadOnly::new(
            dynamic,
            fixed.get_asks_root_index(),
            fixed.get_asks_best_index(),
        )
    }
}

// This generic impl covers MarketRef, MarketRefMut and other
// DynamicAccount variants that allow write access.
impl<Fixed: DerefOrBorrowMut<MarketFixed>, Dynamic: DerefOrBorrowMut<[u8]>>
    DynamicAccount<Fixed, Dynamic>
{
    fn borrow_mut(&mut self) -> MarketRefMut {
        MarketRefMut {
            fixed: self.fixed.deref_or_borrow_mut(),
            dynamic: self.dynamic.deref_or_borrow_mut(),
        }
    }

    pub fn market_expand(&mut self) -> ProgramResult {
        let DynamicAccount { fixed, dynamic } = self.borrow_mut();
        let mut free_list: FreeList<MarketUnusedFreeListPadding> =
            FreeList::new(dynamic, fixed.free_list_head_index);

        free_list.add(fixed.num_bytes_allocated);
        fixed.num_bytes_allocated += MARKET_BLOCK_SIZE as u32;
        fixed.free_list_head_index = free_list.get_head();
        Ok(())
    }

    pub fn claim_seat(&mut self, trader: &Pubkey) -> ProgramResult {
        let DynamicAccount { fixed, dynamic } = self.borrow_mut();
        let free_address: DataIndex = get_free_address_on_market_fixed(fixed, dynamic);

        let mut claimed_seats_tree: ClaimedSeatTree =
            ClaimedSeatTree::new(dynamic, fixed.claimed_seats_root_index, NIL);

        let claimed_seat: ClaimedSeat = ClaimedSeat::new_empty(*trader);
        require!(
            claimed_seats_tree.lookup_index(&claimed_seat) == NIL,
            ManifestError::AlreadyClaimedSeat,
            "Already claimed seat",
        )?;

        claimed_seats_tree.insert(free_address, claimed_seat);
        fixed.claimed_seats_root_index = claimed_seats_tree.get_root_index();

        get_mut_helper::<RBNode<ClaimedSeat>>(dynamic, free_address)
            .set_payload_type(MarketDataTreeNodeType::ClaimedSeat as u8);
        Ok(())
    }

    // Uses mut instead of immutable because of trait issues.
    pub fn get_trader_index(&mut self, trader: &Pubkey) -> DataIndex {
        let DynamicAccount { fixed, dynamic } = self.borrow_mut();

        let claimed_seats_tree: ClaimedSeatTreeReadOnly =
            ClaimedSeatTreeReadOnly::new(dynamic, fixed.claimed_seats_root_index, NIL);
        let trader_index: DataIndex =
            claimed_seats_tree.lookup_index(&ClaimedSeat::new_empty(*trader));
        trader_index
    }

    pub fn release_seat(&mut self, trader: &Pubkey) -> ProgramResult {
        let trader_seat_index: DataIndex = self.get_trader_index(trader);
        let DynamicAccount { fixed, dynamic } = self.borrow_mut();

        let mut claimed_seats_tree: ClaimedSeatTree =
            ClaimedSeatTree::new(dynamic, fixed.claimed_seats_root_index, NIL);
        claimed_seats_tree.remove_by_index(trader_seat_index);
        fixed.claimed_seats_root_index = claimed_seats_tree.get_root_index();

        // Put back seat on free list.
        let mut free_list: FreeList<MarketUnusedFreeListPadding> =
            FreeList::new(dynamic, fixed.free_list_head_index);
        free_list.add(trader_seat_index);
        fixed.free_list_head_index = trader_seat_index;

        Ok(())
    }

    pub fn deposit(&mut self, trader: &Pubkey, amount_atoms: u64, is_base: bool) -> ProgramResult {
        let trader_index: DataIndex = self.get_trader_index(trader);
        require!(
            trader_index != NIL,
            ManifestError::InvalidDepositAccounts,
            "No seat initialized",
        )?;

        let DynamicAccount { dynamic, .. } = self.borrow_mut();
        update_balance(dynamic, trader_index, is_base, true, amount_atoms)?;
        Ok(())
    }

    pub fn withdraw(&mut self, trader: &Pubkey, amount_atoms: u64, is_base: bool) -> ProgramResult {
        let trader_index: DataIndex = self.get_trader_index(trader);

        let DynamicAccount { dynamic, .. } = self.borrow_mut();
        update_balance(dynamic, trader_index, is_base, false, amount_atoms)?;
        Ok(())
    }

    /// Place an order and update the market
    ///
    /// 1. Check the order against the opposite bookside
    /// 2. Rest any amount of the order leftover on the book
    pub fn place_order(
        &mut self,
        args: AddOrderToMarketArgs,
    ) -> Result<AddOrderToMarketResult, ProgramError> {
        let AddOrderToMarketArgs {
            market,
            trader_index,
            num_base_atoms,
            price,
            is_bid,
            last_valid_slot,
            order_type,
            global_trade_accounts_opts,
            current_slot,
        } = args;
        assert_already_has_seat(trader_index)?;
        let now_slot: u32 = current_slot.unwrap_or_else(|| get_now_slot());

        assert_not_already_expired(last_valid_slot, now_slot)?;

        let DynamicAccount { fixed, dynamic } = self.borrow_mut();

        let mut current_order_index: DataIndex = if is_bid {
            fixed.asks_best_index
        } else {
            fixed.bids_best_index
        };

        let mut total_base_atoms_traded: BaseAtoms = BaseAtoms::ZERO;
        let mut total_quote_atoms_traded: QuoteAtoms = QuoteAtoms::ZERO;

        let mut remaining_base_atoms: BaseAtoms = num_base_atoms;
        while remaining_base_atoms > BaseAtoms::ZERO && current_order_index != NIL {
            let next_order_index: DataIndex =
                get_next_candidate_match_index(fixed, dynamic, current_order_index, is_bid);

            let other_order: &RestingOrder =
                get_helper::<RBNode<RestingOrder>>(dynamic, current_order_index).get_value();

            // Remove the resting order if expired.
            if other_order.is_expired(now_slot) {
                remove_and_update_balances(
                    fixed,
                    dynamic,
                    current_order_index,
                    global_trade_accounts_opts,
                )?;
                current_order_index = next_order_index;
                continue;
            }

            // Stop trying to match if price no longer satisfies limit.
            if (is_bid && other_order.get_price() > price)
                || (!is_bid && other_order.get_price() < price)
            {
                break;
            }

            // Got a match. First make sure we are allowed to match. We check
            // inside the matching rather than skipping the matching altogether
            // because post only orders should fail, not produce a crossed book.
            trace!(
                "match {} {order_type:?} {price:?} with {other_order:?}",
                if is_bid { "bid" } else { "ask" }
            );
            assert_can_take(order_type)?;

            let maker_sequence_number = other_order.get_sequence_number();
            let other_trader_index: DataIndex = other_order.get_trader_index();
            let did_fully_match_resting_order: bool =
                remaining_base_atoms >= other_order.get_num_base_atoms();
            let base_atoms_traded: BaseAtoms = if did_fully_match_resting_order {
                other_order.get_num_base_atoms()
            } else {
                remaining_base_atoms
            };

            let matched_price: QuoteAtomsPerBaseAtom = other_order.get_price();

            // on full fill: round in favor of the taker
            // on partial fill: round in favor of the maker
            let quote_atoms_traded: QuoteAtoms = matched_price.checked_quote_for_base(
                base_atoms_traded,
                is_bid != did_fully_match_resting_order,
            )?;

            // If it is a global order, just in time bring the funds over, or
            // remove from the tree and continue on to the next order.
            let maker: Pubkey =
                get_helper::<RBNode<ClaimedSeat>>(dynamic, other_order.get_trader_index())
                    .get_value()
                    .trader;
            let taker: Pubkey = get_helper::<RBNode<ClaimedSeat>>(dynamic, trader_index)
                .get_value()
                .trader;

            if other_order.is_global() {
                let global_trade_accounts_opt: &Option<GlobalTradeAccounts> = if is_bid {
                    &global_trade_accounts_opts[0]
                } else {
                    &global_trade_accounts_opts[1]
                };
                let has_enough_tokens: bool = try_to_move_global_tokens(
                    global_trade_accounts_opt,
                    &maker,
                    GlobalAtoms::new(if is_bid {
                        quote_atoms_traded.as_u64()
                    } else {
                        base_atoms_traded.as_u64()
                    }),
                )?;
                if !has_enough_tokens {
                    remove_and_update_balances(
                        fixed,
                        dynamic,
                        current_order_index,
                        global_trade_accounts_opts,
                    )?;
                    current_order_index = next_order_index;
                    continue;
                }
            }

            total_base_atoms_traded = total_base_atoms_traded.checked_add(base_atoms_traded)?;
            total_quote_atoms_traded = total_quote_atoms_traded.checked_add(quote_atoms_traded)?;

            // Possibly increase bonus atom maker gets from the rounding the
            // quote in their favor. They will get one less than expected when
            // cancelling because of rounding, this counters that. This ensures
            // that the amount of quote that the maker has credit for when they
            // cancel/expire is always the maximum amount that could have been
            // used in matching that order.
            // Example:
            // Maker deposits 11            | Balance: 0 base 11 quote | Orders: []
            // Maker bid for 10@1.15        | Balance: 0 base 0 quote  | Orders: [bid 10@1.15]
            // Swap    5 base <--> 5 quote  | Balance: 5 base 0 quote  | Orders: [bid 5@1.15]
            //     <this code block>        | Balance: 5 base 1 quote  | Orders: [bid 5@1.15]
            // Maker cancel                 | Balance: 5 base 6 quote  | Orders: []
            //
            // The swapper deposited 5 base and withdrew 5 quote. The maker deposited 11 quote.
            // If we didnt do this adjustment, there would be an unaccounted for
            // quote atom.
            // Note that we do not have to do this on the other direction
            // because the amount of atoms that a maker needs to support an ask
            // is exact. The rounding is always on quote.
            if !is_bid {
                // These are only used when is_bid, included up here for borrow checker reasons.
                let other_order: &RestingOrder =
                    get_helper::<RBNode<RestingOrder>>(dynamic, current_order_index).get_value();
                let previous_maker_quote_atoms_allocated: QuoteAtoms =
                    matched_price.checked_quote_for_base(other_order.get_num_base_atoms(), true)?;
                let new_maker_quote_atoms_allocated: QuoteAtoms = matched_price
                    .checked_quote_for_base(
                        other_order
                            .get_num_base_atoms()
                            .checked_sub(base_atoms_traded)?,
                        true,
                    )?;
                update_balance(
                    dynamic,
                    other_trader_index,
                    is_bid,
                    true,
                    (previous_maker_quote_atoms_allocated
                        .checked_sub(new_maker_quote_atoms_allocated)?
                        .checked_sub(quote_atoms_traded)?)
                    .as_u64(),
                )?;
            }

            // Increase maker from the matched amount in the trade.
            update_balance(
                dynamic,
                other_trader_index,
                !is_bid,
                true,
                if is_bid {
                    quote_atoms_traded.into()
                } else {
                    base_atoms_traded.into()
                },
            )?;
            // Decrease taker
            update_balance(
                dynamic,
                trader_index,
                !is_bid,
                false,
                if is_bid {
                    quote_atoms_traded.into()
                } else {
                    base_atoms_traded.into()
                },
            )?;
            // Increase taker
            update_balance(
                dynamic,
                trader_index,
                is_bid,
                true,
                if is_bid {
                    base_atoms_traded.into()
                } else {
                    quote_atoms_traded.into()
                },
            )?;

            // record maker & taker volume
            record_volume_by_trader_index(dynamic, other_trader_index, quote_atoms_traded);
            record_volume_by_trader_index(dynamic, trader_index, quote_atoms_traded);

            emit_stack(FillLog {
                market,
                maker,
                taker,
                base_atoms: base_atoms_traded,
                quote_atoms: quote_atoms_traded,
                price: matched_price,
                maker_sequence_number,
                taker_sequence_number: fixed.order_sequence_number,
                taker_is_buy: PodBool::from(is_bid),
                _padding: [0; 15],
            })?;

            if did_fully_match_resting_order {
                // Get paid for removing a global order.
                if get_helper::<RBNode<RestingOrder>>(dynamic, current_order_index)
                    .get_value()
                    .get_order_type()
                    == OrderType::Global
                {
                    let global_trade_accounts_opt: &Option<GlobalTradeAccounts> = if is_bid {
                        &global_trade_accounts_opts[0]
                    } else {
                        &global_trade_accounts_opts[1]
                    };
                    remove_from_global(&global_trade_accounts_opt, &maker)?;
                }

                remove_order_from_tree_and_free(fixed, dynamic, current_order_index, !is_bid)?;
                remaining_base_atoms = remaining_base_atoms.checked_sub(base_atoms_traded)?;
                current_order_index = next_order_index;
            } else {
                let other_order: &mut RestingOrder =
                    get_mut_helper::<RBNode<RestingOrder>>(dynamic, current_order_index)
                        .get_mut_value();
                other_order.reduce(base_atoms_traded)?;
                remaining_base_atoms = BaseAtoms::ZERO;
                break;
            }
        }

        // Record volume on market
        fixed.quote_volume = fixed.quote_volume.wrapping_add(total_quote_atoms_traded);

        // Bump the order sequence number even for orders which do not end up
        // resting.
        let order_sequence_number: u64 = fixed.order_sequence_number;
        fixed.order_sequence_number = order_sequence_number.wrapping_add(1);

        // If there is nothing left to rest, then return before resting.
        if !order_type_can_rest(order_type) || remaining_base_atoms == BaseAtoms::ZERO {
            return Ok(AddOrderToMarketResult {
                order_sequence_number,
                order_index: NIL,
                base_atoms_traded: total_base_atoms_traded,
                quote_atoms_traded: total_quote_atoms_traded,
            });
        }

        self.rest_remaining(
            args,
            remaining_base_atoms,
            order_sequence_number,
            total_base_atoms_traded,
            total_quote_atoms_traded,
        )
    }

    /// Rest the remaining order onto the market in a RestingOrder.
    fn rest_remaining(
        &mut self,
        args: AddOrderToMarketArgs,
        remaining_base_atoms: BaseAtoms,
        order_sequence_number: u64,
        total_base_atoms_traded: BaseAtoms,
        total_quote_atoms_traded: QuoteAtoms,
    ) -> Result<AddOrderToMarketResult, ProgramError> {
        let AddOrderToMarketArgs {
            trader_index,
            price,
            is_bid,
            last_valid_slot,
            order_type,
            global_trade_accounts_opts,
            ..
        } = args;
        let DynamicAccount { fixed, dynamic } = self.borrow_mut();

        // Put the remaining in an order on the other bookside.
        let free_address: DataIndex = get_free_address_on_market_fixed(fixed, dynamic);

        let resting_order: RestingOrder = RestingOrder::new(
            trader_index,
            remaining_base_atoms,
            price,
            order_sequence_number,
            last_valid_slot,
            is_bid,
            order_type,
        )?;

        if resting_order.is_global() {
            let global_trade_accounts_opt: &Option<GlobalTradeAccounts> = if is_bid {
                &global_trade_accounts_opts[1]
            } else {
                &global_trade_accounts_opts[0]
            };
            require!(
                global_trade_accounts_opt.is_some(),
                ManifestError::MissingGlobal,
                "Missing global accounts when adding a global",
            )?;
            try_to_add_to_global(&global_trade_accounts_opt.as_ref().unwrap(), &resting_order)?;
        } else {
            // Place the remaining.
            // Rounds up quote atoms so price can be rounded in favor of taker
            update_balance(
                dynamic,
                trader_index,
                !is_bid,
                false,
                if is_bid {
                    (remaining_base_atoms.checked_mul(price, true))
                        .unwrap()
                        .into()
                } else {
                    remaining_base_atoms.into()
                },
            )?;
        }
        insert_order_into_tree(is_bid, fixed, dynamic, free_address, &resting_order);

        get_mut_helper::<RBNode<RestingOrder>>(dynamic, free_address)
            .set_payload_type(MarketDataTreeNodeType::RestingOrder as u8);

        Ok(AddOrderToMarketResult {
            order_sequence_number,
            order_index: free_address,
            base_atoms_traded: total_base_atoms_traded,
            quote_atoms_traded: total_quote_atoms_traded,
        })
    }

    // Does a linear scan over the orderbook to find the index to cancel.
    pub fn cancel_order(
        &mut self,
        trader_index: DataIndex,
        order_sequence_number: u64,
        global_trade_accounts_opts: &[Option<GlobalTradeAccounts>; 2],
    ) -> ProgramResult {
        let DynamicAccount { fixed, dynamic } = self.borrow_mut();

        let mut index_to_remove: DataIndex = NIL;
        for is_searching_bids in [false, true] {
            let tree: BooksideReadOnly = if is_searching_bids {
                BooksideReadOnly::new(dynamic, fixed.bids_root_index, fixed.bids_best_index)
            } else {
                BooksideReadOnly::new(dynamic, fixed.asks_root_index, fixed.asks_best_index)
            };
            for (index, resting_order) in tree.iter::<RestingOrder>() {
                if resting_order.get_sequence_number() == order_sequence_number {
                    require!(
                        resting_order.get_trader_index() == trader_index,
                        ManifestError::InvalidCancel,
                        "Cannot cancel for another trader",
                    )?;
                    require!(
                        index_to_remove == NIL,
                        ManifestError::InvalidCancel,
                        "Book is broken, matched multiple orders",
                    )?;
                    index_to_remove = index;
                }
            }
            if index_to_remove != NIL {
                // Cancel order by index will update balances.
                self.cancel_order_by_index(
                    trader_index,
                    index_to_remove,
                    global_trade_accounts_opts,
                )?;
                return Ok(());
            }
        }

        // Do not fail silently.
        Err(ManifestError::InvalidCancel.into())
    }

    pub fn cancel_order_by_index(
        &mut self,
        trader_index: DataIndex,
        order_index: DataIndex,
        global_trade_accounts_opts: &[Option<GlobalTradeAccounts>; 2],
    ) -> ProgramResult {
        let DynamicAccount { fixed, dynamic } = self.borrow_mut();

        let resting_order: &RestingOrder =
            get_helper::<RBNode<RestingOrder>>(dynamic, order_index).get_value();
        let is_bid: bool = resting_order.get_is_bid();
        let amount_atoms: u64 = if is_bid {
            (resting_order
                .get_price()
                .checked_quote_for_base(resting_order.get_num_base_atoms(), false)
                .unwrap())
            .into()
        } else {
            resting_order.get_num_base_atoms().into()
        };

        // Update the accounting for the order that was just canceled.
        if resting_order.is_global() {
            let global_trade_accounts_opt: &Option<GlobalTradeAccounts> = if is_bid {
                &global_trade_accounts_opts[1]
            } else {
                &global_trade_accounts_opts[0]
            };
            let trader: &Pubkey = &get_helper::<RBNode<ClaimedSeat>>(dynamic, trader_index)
                .get_value()
                .trader;
            remove_from_global(&global_trade_accounts_opt, trader)?
        } else {
            update_balance(dynamic, trader_index, !is_bid, true, amount_atoms)?;
        }
        remove_order_from_tree_and_free(fixed, dynamic, order_index, is_bid)?;

        Ok(())
    }
}

fn remove_order_from_tree(
    fixed: &mut MarketFixed,
    dynamic: &mut [u8],
    order_index: DataIndex,
    is_bids: bool,
) -> ProgramResult {
    let mut tree: Bookside = if is_bids {
        Bookside::new(dynamic, fixed.bids_root_index, fixed.bids_best_index)
    } else {
        Bookside::new(dynamic, fixed.asks_root_index, fixed.asks_best_index)
    };
    tree.remove_by_index(order_index);

    // Possibly changes the root and/or best.
    if is_bids {
        trace!(
            "remove order bid root:{}->{} max:{}->{}",
            fixed.bids_root_index,
            tree.get_root_index(),
            fixed.bids_best_index,
            tree.get_max_index()
        );
        fixed.bids_root_index = tree.get_root_index();
        fixed.bids_best_index = tree.get_max_index();
    } else {
        trace!(
            "remove order ask root:{}->{} max:{}->{}",
            fixed.asks_root_index,
            tree.get_root_index(),
            fixed.asks_best_index,
            tree.get_max_index()
        );
        fixed.asks_root_index = tree.get_root_index();
        fixed.asks_best_index = tree.get_max_index();
    }
    Ok(())
}

// Remove order from the tree, free the block.
fn remove_order_from_tree_and_free(
    fixed: &mut MarketFixed,
    dynamic: &mut [u8],
    order_index: DataIndex,
    is_bids: bool,
) -> ProgramResult {
    remove_order_from_tree(fixed, dynamic, order_index, is_bids)?;
    let mut free_list: FreeList<MarketUnusedFreeListPadding> =
        FreeList::new(dynamic, fixed.free_list_head_index);
    free_list.add(order_index);
    fixed.free_list_head_index = order_index;
    Ok(())
}

fn update_balance(
    dynamic: &mut [u8],
    trader_index: DataIndex,
    is_base: bool,
    is_increase: bool,
    amount_atoms: u64,
) -> ProgramResult {
    let claimed_seat: &mut ClaimedSeat =
        get_mut_helper::<RBNode<ClaimedSeat>>(dynamic, trader_index).get_mut_value();

    trace!("update_balance_by_trader_index idx:{trader_index} base:{is_base} inc:{is_increase} amount:{amount_atoms}");
    if is_base {
        if is_increase {
            claimed_seat.base_withdrawable_balance = claimed_seat
                .base_withdrawable_balance
                .checked_add(BaseAtoms::new(amount_atoms))?;
        } else {
            require!(
                claimed_seat.base_withdrawable_balance >= BaseAtoms::new(amount_atoms),
                ProgramError::InsufficientFunds,
                "Not enough base atoms. Has {}, needs {}",
                claimed_seat.base_withdrawable_balance,
                amount_atoms
            )?;
            claimed_seat.base_withdrawable_balance = claimed_seat
                .base_withdrawable_balance
                .checked_sub(BaseAtoms::new(amount_atoms))?;
        }
    } else if is_increase {
        claimed_seat.quote_withdrawable_balance = claimed_seat
            .quote_withdrawable_balance
            .checked_add(QuoteAtoms::new(amount_atoms))?;
    } else {
        require!(
            claimed_seat.quote_withdrawable_balance >= QuoteAtoms::new(amount_atoms),
            ProgramError::InsufficientFunds,
            "Not enough quote atoms. Has {}, needs {}",
            claimed_seat.quote_withdrawable_balance,
            amount_atoms
        )?;
        claimed_seat.quote_withdrawable_balance = claimed_seat
            .quote_withdrawable_balance
            .checked_sub(QuoteAtoms::new(amount_atoms))?;
    }
    Ok(())
}

fn record_volume_by_trader_index(
    dynamic: &mut [u8],
    trader_index: DataIndex,
    amount_atoms: QuoteAtoms,
) {
    let claimed_seat: &mut ClaimedSeat =
        get_mut_helper::<RBNode<ClaimedSeat>>(dynamic, trader_index).get_mut_value();
    claimed_seat.quote_volume = claimed_seat.quote_volume.wrapping_add(amount_atoms);
}

#[inline(always)]
fn insert_order_into_tree(
    is_bid: bool,
    fixed: &mut MarketFixed,
    dynamic: &mut [u8],
    free_address: DataIndex,
    resting_order: &RestingOrder,
) {
    let mut tree: Bookside = if is_bid {
        Bookside::new(dynamic, fixed.bids_root_index, fixed.bids_best_index)
    } else {
        Bookside::new(dynamic, fixed.asks_root_index, fixed.asks_best_index)
    };
    tree.insert(free_address, *resting_order);
    if is_bid {
        trace!(
            "insert order bid {resting_order:?} root:{}->{} max:{}->{}->{}",
            fixed.bids_root_index,
            tree.get_root_index(),
            fixed.bids_best_index,
            tree.get_max_index(),
            tree.get_next_lower_index::<RestingOrder>(tree.get_max_index()),
        );
        fixed.bids_root_index = tree.get_root_index();
        fixed.bids_best_index = tree.get_max_index();
    } else {
        trace!(
            "insert order ask {resting_order:?} root:{}->{} max:{}->{}->{}",
            fixed.asks_root_index,
            tree.get_root_index(),
            fixed.asks_best_index,
            tree.get_max_index(),
            tree.get_next_lower_index::<RestingOrder>(tree.get_max_index()),
        );
        fixed.asks_root_index = tree.get_root_index();
        fixed.asks_best_index = tree.get_max_index();
    }
}

fn get_next_candidate_match_index(
    fixed: &MarketFixed,
    dynamic: &[u8],
    current_order_index: DataIndex,
    is_bid: bool,
) -> DataIndex {
    if is_bid {
        let tree: BooksideReadOnly =
            BooksideReadOnly::new(dynamic, fixed.asks_root_index, fixed.asks_best_index);
        let next_order_index: DataIndex =
            tree.get_next_lower_index::<RestingOrder>(current_order_index);
        next_order_index
    } else {
        let tree: BooksideReadOnly =
            BooksideReadOnly::new(dynamic, fixed.bids_root_index, fixed.bids_best_index);
        let next_order_index: DataIndex =
            tree.get_next_lower_index::<RestingOrder>(current_order_index);
        next_order_index
    }
}

fn get_free_address_on_market_fixed(fixed: &mut MarketFixed, dynamic: &mut [u8]) -> DataIndex {
    let mut free_list: FreeList<MarketUnusedFreeListPadding> =
        FreeList::new(dynamic, fixed.free_list_head_index);
    let free_address: DataIndex = free_list.remove();
    fixed.free_list_head_index = free_list.get_head();
    free_address
}

fn remove_and_update_balances(
    fixed: &mut MarketFixed,
    dynamic: &mut [u8],
    order_to_remove_index: DataIndex,
    global_trade_accounts_opts: &[Option<GlobalTradeAccounts>; 2],
) -> ProgramResult {
    let other_order: &RestingOrder =
        get_helper::<RBNode<RestingOrder>>(dynamic, order_to_remove_index).get_value();
    let other_is_bid: bool = other_order.get_is_bid();

    // Global order balances are accounted for on the global accounts, not on the market.
    if other_order.is_global() {
        let global_trade_accounts_opt: &Option<GlobalTradeAccounts> = if other_is_bid {
            &global_trade_accounts_opts[1]
        } else {
            &global_trade_accounts_opts[0]
        };
        let maker: &Pubkey =
            &get_helper::<RBNode<ClaimedSeat>>(dynamic, other_order.get_trader_index())
                .get_value()
                .trader;
        remove_from_global(&global_trade_accounts_opt, maker)?;
    } else {
        // Return the exact number of atoms if the resting order is an
        // ask. If the resting order is bid, multiply by price and round
        // in favor of the taker which here means up. The maker places
        // the minimum number of atoms required.
        let amount_atoms_to_return: u64 = if other_is_bid {
            other_order
                .get_price()
                .checked_quote_for_base(other_order.get_num_base_atoms(), true)?
                .as_u64()
        } else {
            other_order.get_num_base_atoms().as_u64()
        };
        update_balance(
            dynamic,
            other_order.get_trader_index(),
            !other_is_bid,
            true,
            amount_atoms_to_return,
        )?;
    }
    remove_order_from_tree_and_free(fixed, dynamic, order_to_remove_index, other_is_bid)?;
    Ok(())
}<|MERGE_RESOLUTION|>--- conflicted
+++ resolved
@@ -327,11 +327,7 @@
         return Ok(total_quote_atoms_matched);
     }
 
-<<<<<<< HEAD
     /// How many base atoms you get when you trade in limit_quote_atoms.
-=======
-    // TODO: adapt to new rounding
->>>>>>> 7d675c30
     pub fn impact_base_atoms(
         &self,
         is_bid: bool,
@@ -355,7 +351,6 @@
             }
 
             let matched_price: QuoteAtomsPerBaseAtom = other_order.get_price();
-<<<<<<< HEAD
 
             // base_atoms_limit is the number of base atoms that you get if you
             // were to trade all of the remaining quote atoms at the current
@@ -370,22 +365,6 @@
             // base_atoms_limit, in which case, this is the last iteration.
             let matched_base_atoms: BaseAtoms =
                 other_order.get_num_base_atoms().min(base_atoms_limit);
-=======
-            // caller signal can ensure quote is a lower or upper bound by rounding of base amount
-            let price_limited_base_atoms =
-                matched_price.checked_base_for_quote(remaining_quote_atoms, round_up)?;
-            let did_fully_match_resting_order =
-                price_limited_base_atoms >= other_order.get_num_base_atoms();
-            let matched_base_atoms = if did_fully_match_resting_order {
-                other_order.get_num_base_atoms()
-            } else {
-                price_limited_base_atoms
-            };
-            let matched_quote_atoms = matched_price.checked_quote_for_base(
-                matched_base_atoms,
-                is_bid != did_fully_match_resting_order,
-            )?;
->>>>>>> 7d675c30
 
             // TODO: Clean this up into a separate function.
             if other_order.get_order_type() == OrderType::Global {
@@ -431,15 +410,11 @@
             }
         }
 
-<<<<<<< HEAD
         // Note that when there are not enough orders on the market to use up or
         // to receive the desired number of quote atoms, this returns just the
         // full amount on the bookside without differentiating that return.
 
         return Ok(total_base_atoms_matched);
-=======
-        return Ok(total_matched_base_atoms);
->>>>>>> 7d675c30
     }
 
     pub fn get_order_by_index(&self, index: DataIndex) -> &RestingOrder {
