--- conflicted
+++ resolved
@@ -503,7 +503,6 @@
         )
     }
 
-<<<<<<< HEAD
     fn is_unbacked_global_order(
         &self,
         resting_order: &RestingOrder,
@@ -537,7 +536,8 @@
             }
         }
         return false;
-=======
+    }
+
     pub fn get_trader_index(&self, trader: &Pubkey) -> DataIndex {
         let DynamicAccount { fixed, dynamic } = self.borrow_market();
 
@@ -546,7 +546,6 @@
         let trader_index: DataIndex =
             claimed_seats_tree.lookup_index(&ClaimedSeat::new_empty(*trader));
         trader_index
->>>>>>> d907ef5e
     }
 }
 
