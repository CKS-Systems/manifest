use bytemuck::{Pod, Zeroable};
use hypertree::{
    get_helper, get_mut_helper, trace, DataIndex, FreeList, Get, HyperTreeReadOperations,
    HyperTreeValueIteratorTrait, HyperTreeWriteOperations, PodBool, RBNode, RedBlackTree,
    RedBlackTreeReadOnly, NIL,
};
use solana_program::{entrypoint::ProgramResult, program_error::ProgramError, pubkey::Pubkey};
use static_assertions::const_assert_eq;
use std::mem::size_of;

use crate::{
    logs::{emit_stack, FillLog},
    program::{batch_update::MarketDataTreeNodeType, ManifestError},
    quantities::{BaseAtoms, GlobalAtoms, QuoteAtoms, QuoteAtomsPerBaseAtom, WrapperU64},
    require,
    state::{
        utils::{assert_can_take, remove_from_global, try_to_move_global_tokens},
        OrderType,
    },
    validation::{
        get_vault_address, loaders::GlobalTradeAccounts, ManifestAccount, MintAccountInfo,
    },
};

use super::{
    claimed_seat::ClaimedSeat,
    constants::{MARKET_BLOCK_SIZE, MARKET_FIXED_SIZE},
    order_type_can_rest,
    utils::{
        assert_already_has_seat, assert_not_already_expired, can_back_order, get_now_slot,
        try_to_add_to_global,
    },
    DerefOrBorrow, DerefOrBorrowMut, DynamicAccount, RestingOrder, MARKET_FIXED_DISCRIMINANT,
    MARKET_FREE_LIST_BLOCK_SIZE,
};

pub struct AddOrderToMarketArgs<'a, 'info> {
    pub market: Pubkey,
    pub trader_index: DataIndex,
    pub num_base_atoms: BaseAtoms,
    pub price: QuoteAtomsPerBaseAtom,
    pub is_bid: bool,
    pub last_valid_slot: u32,
    pub order_type: OrderType,
    pub global_trade_accounts_opts: &'a [Option<GlobalTradeAccounts<'a, 'info>>; 2],
    pub current_slot: Option<u32>,
}

pub struct AddOrderToMarketResult {
    pub order_sequence_number: u64,
    pub order_index: DataIndex,
    pub base_atoms_traded: BaseAtoms,
    pub quote_atoms_traded: QuoteAtoms,
}

#[repr(C, packed)]
#[derive(Default, Copy, Clone, Pod, Zeroable)]
struct MarketUnusedFreeListPadding {
    _padding: [u64; 9],
    _padding2: [u8; 4],
}
// 4 bytes are for the free list, rest is payload.
const_assert_eq!(
    size_of::<MarketUnusedFreeListPadding>(),
    MARKET_FREE_LIST_BLOCK_SIZE
);
// Does not need to align to word boundaries because does not deserialize.

#[repr(C)]
#[derive(Default, Copy, Clone, Zeroable, Pod)]
pub struct MarketFixed {
    /// Discriminant for identifying this type of account.
    pub discriminant: u64,

    /// Version
    version: u8,
    base_mint_decimals: u8,
    quote_mint_decimals: u8,
    base_vault_bump: u8,
    quote_vault_bump: u8,
    _padding1: [u8; 3],

    /// Base mint
    base_mint: Pubkey,
    /// Quote mint
    quote_mint: Pubkey,

    /// Base vault
    base_vault: Pubkey,
    /// Quote vault
    quote_vault: Pubkey,

    /// The sequence number of the next order.
    order_sequence_number: u64,

    /// Num bytes allocated as RestingOrder or ClaimedSeat or FreeList. Does not
    /// include the fixed bytes.
    num_bytes_allocated: u32,

    /// Red-black tree root representing the bids in the order book.
    bids_root_index: DataIndex,
    bids_best_index: DataIndex,

    /// Red-black tree root representing the asks in the order book.
    asks_root_index: DataIndex,
    asks_best_index: DataIndex,

    /// Red-black tree root representing the seats
    claimed_seats_root_index: DataIndex,

    /// LinkedList representing all free blocks that could be used for ClaimedSeats or RestingOrders
    free_list_head_index: DataIndex,

    _padding2: [u32; 1],

    /// Quote volume traded over lifetime, can overflow. This is for
    /// informational and monitoring purposes only. This is not guaranteed to
    /// be maintained. It does not secure any value in manifest.
    /// Use at your own risk.
    quote_volume: QuoteAtoms,

    // Unused padding. Saved in case a later version wants to be backwards
    // compatible. Also, it is nice to have the fixed size be a round number,
    // 256 bytes.
    _padding3: [u64; 8],
}
const_assert_eq!(
    size_of::<MarketFixed>(),
    8 +   // discriminant
    1 +   // version
    1 +   // base_mint_decimals
    1 +   // quote_mint_decimals
    1 +   // base_vault_bump
    1 +   // quote_vault_bump
    3 +   // padding
    32 +  // base_mint
    32 +  // quote_mint
    32 +  // base_vault
    32 +  // quote_vault
    8 +   // order_sequence_number
    4 +   // num_bytes_allocated
    4 +   // bids_root_index
    4 +   // bids_best_index
    4 +   // asks_root_index
    4 +   // asks_best_index
    4 +   // claimed_seats_root_index
    4 +   // claimed_seats_best_index
    4 +   // free_list_head_index
    8 +   // padding2
    64 // padding4
);
const_assert_eq!(size_of::<MarketFixed>(), MARKET_FIXED_SIZE);
const_assert_eq!(size_of::<MarketFixed>() % 8, 0);
impl Get for MarketFixed {}

impl MarketFixed {
    pub fn new_empty(
        base_mint: &MintAccountInfo,
        quote_mint: &MintAccountInfo,
        market_key: &Pubkey,
    ) -> Self {
        let (base_vault, base_vault_bump) = get_vault_address(market_key, base_mint.info.key);
        let (quote_vault, quote_vault_bump) = get_vault_address(market_key, quote_mint.info.key);
        MarketFixed {
            discriminant: MARKET_FIXED_DISCRIMINANT,
            version: 0,
            base_mint_decimals: base_mint.mint.decimals,
            quote_mint_decimals: quote_mint.mint.decimals,
            base_vault_bump,
            quote_vault_bump,
            _padding1: [0; 3],
            base_mint: *base_mint.info.key,
            quote_mint: *quote_mint.info.key,
            base_vault,
            quote_vault,
            order_sequence_number: 0,
            num_bytes_allocated: 0,
            bids_root_index: NIL,
            bids_best_index: NIL,
            asks_root_index: NIL,
            asks_best_index: NIL,
            claimed_seats_root_index: NIL,
            free_list_head_index: NIL,
            _padding2: [0; 1],
            quote_volume: QuoteAtoms::ZERO,
            _padding3: [0; 8],
        }
    }

    pub fn get_base_mint(&self) -> &Pubkey {
        &self.base_mint
    }
    pub fn get_quote_mint(&self) -> &Pubkey {
        &self.quote_mint
    }
    pub fn get_base_vault(&self) -> &Pubkey {
        &self.base_vault
    }
    pub fn get_quote_vault(&self) -> &Pubkey {
        &self.quote_vault
    }
    pub fn get_base_mint_decimals(&self) -> u8 {
        self.base_mint_decimals
    }
    pub fn get_quote_mint_decimals(&self) -> u8 {
        self.quote_mint_decimals
    }
    pub fn get_base_vault_bump(&self) -> u8 {
        self.base_vault_bump
    }
    pub fn get_quote_vault_bump(&self) -> u8 {
        self.quote_vault_bump
    }
    pub fn get_quote_volume(&self) -> QuoteAtoms {
        self.quote_volume
    }

    // Used only in this file to construct iterator
    pub(crate) fn get_bids_root_index(&self) -> DataIndex {
        self.bids_root_index
    }
    pub(crate) fn get_asks_root_index(&self) -> DataIndex {
        self.asks_root_index
    }
    pub(crate) fn get_bids_best_index(&self) -> DataIndex {
        self.bids_best_index
    }
    pub(crate) fn get_asks_best_index(&self) -> DataIndex {
        self.asks_best_index
    }

    // Used in benchmark
    pub fn has_free_block(&self) -> bool {
        self.free_list_head_index != NIL
    }
}

impl ManifestAccount for MarketFixed {
    fn verify_discriminant(&self) -> ProgramResult {
        require!(
            self.discriminant == MARKET_FIXED_DISCRIMINANT,
            ProgramError::InvalidAccountData,
            "Invalid market discriminant actual: {} expected: {}",
            self.discriminant,
            MARKET_FIXED_DISCRIMINANT
        )?;
        Ok(())
    }
}

/// Fully owned Market, used in clients that can copy.
pub type MarketValue = DynamicAccount<MarketFixed, Vec<u8>>;
/// Full market reference type.
pub type MarketRef<'a> = DynamicAccount<&'a MarketFixed, &'a [u8]>;
/// Full market reference type.
pub type MarketRefMut<'a> = DynamicAccount<&'a mut MarketFixed, &'a mut [u8]>;

pub type ClaimedSeatTree<'a> = RedBlackTree<'a, ClaimedSeat>;
pub type ClaimedSeatTreeReadOnly<'a> = RedBlackTreeReadOnly<'a, ClaimedSeat>;
pub type Bookside<'a> = RedBlackTree<'a, RestingOrder>;
pub type BooksideReadOnly<'a> = RedBlackTreeReadOnly<'a, RestingOrder>;

// This generic impl covers MarketRef, MarketRefMut and other
// DynamicAccount variants that allow read access.
impl<Fixed: DerefOrBorrow<MarketFixed>, Dynamic: DerefOrBorrow<[u8]>>
    DynamicAccount<Fixed, Dynamic>
{
    fn borrow_market(&self) -> MarketRef {
        MarketRef {
            fixed: self.fixed.deref_or_borrow(),
            dynamic: self.dynamic.deref_or_borrow(),
        }
    }

    pub fn get_base_mint(&self) -> &Pubkey {
        let DynamicAccount { fixed, .. } = self.borrow_market();
        fixed.get_base_mint()
    }

    pub fn get_quote_mint(&self) -> &Pubkey {
        let DynamicAccount { fixed, .. } = self.borrow_market();
        fixed.get_quote_mint()
    }

    // TODO: adapt to new rounding
    pub fn impact_quote_atoms(
        &self,
        is_bid: bool,
        limit_base_atoms: BaseAtoms,
        _global_trade_accounts_opts: &[Option<GlobalTradeAccounts>; 2],
    ) -> Result<QuoteAtoms, ProgramError> {
        let now_slot: u32 = get_now_slot();

        let book = if is_bid {
            self.get_asks()
        } else {
            self.get_bids()
        };

        let mut total_quote_atoms_matched: QuoteAtoms = QuoteAtoms::ZERO;
        let mut remaining_base_atoms = limit_base_atoms;
        for (_, resting_order) in book.iter::<RestingOrder>() {
            if resting_order.is_expired(now_slot) {
                continue;
            }
            let matched_price = resting_order.get_price();
            let matched_base_atoms = resting_order.get_num_base_atoms().min(remaining_base_atoms);
            let matched_quote_atoms =
                matched_price.checked_quote_for_base(matched_base_atoms, is_bid)?;

            if resting_order.get_order_type() == OrderType::Global {
                // TODO: Check if the order is backed
            }
            total_quote_atoms_matched =
                total_quote_atoms_matched.checked_add(matched_quote_atoms)?;
            if matched_base_atoms == remaining_base_atoms {
                break;
            }

            remaining_base_atoms = remaining_base_atoms.checked_sub(matched_base_atoms)?;

            if remaining_base_atoms == BaseAtoms::ZERO {
                break;
            }
        }

        return Ok(total_quote_atoms_matched);
    }

    // TODO: adapt to new rounding
    pub fn impact_base_atoms(
        &self,
        is_bid: bool,
        round_up: bool,
        limit_quote_atoms: QuoteAtoms,
        global_trade_accounts_opts: &[Option<GlobalTradeAccounts>; 2],
    ) -> Result<BaseAtoms, ProgramError> {
        let now_slot: u32 = get_now_slot();

        let book = if is_bid {
            self.get_asks()
        } else {
            self.get_bids()
        };

        let mut total_matched_base_atoms: BaseAtoms = BaseAtoms::ZERO;
        let mut remaining_quote_atoms: QuoteAtoms = limit_quote_atoms;
        for (_, resting_order) in book.iter::<RestingOrder>() {
            if resting_order.is_expired(now_slot) {
                continue;
            }

            let matched_price: QuoteAtomsPerBaseAtom = resting_order.get_price();
            // caller signal can ensure quote is a lower or upper bound by rounding of base amount
            let price_limited_base_atoms =
                matched_price.checked_base_for_quote(remaining_quote_atoms, round_up)?;
<<<<<<< HEAD
            let matched_base_atoms = resting_order.get_num_base_atoms().min(base_atoms_limit);
            let matched_quote_atoms =
                matched_price.checked_quote_for_base(matched_base_atoms, is_bid)?;
=======
            let did_fully_match_resting_order =
                price_limited_base_atoms >= other_order.get_num_base_atoms();
            let matched_base_atoms = if did_fully_match_resting_order {
                other_order.get_num_base_atoms()
            } else {
                price_limited_base_atoms
            };
            let matched_quote_atoms = matched_price.checked_quote_for_base(
                matched_base_atoms,
                is_bid != did_fully_match_resting_order,
            )?;
>>>>>>> 7d675c30

            // TODO: Clean this up into a separate function.
            if resting_order.get_order_type() == OrderType::Global {
                // If global accounts are needed but not present, then this will
                // crash. This is an intentional product decision. Would be
                // valid to walk past, but we have chosen to give no fill rather
                // than worse price if the taker takes the shortcut of not
                // including global account.
                let global_trade_accounts_opt: &Option<GlobalTradeAccounts> = if is_bid {
                    &global_trade_accounts_opts[0]
                } else {
                    &global_trade_accounts_opts[1]
                };
                let has_enough_tokens: bool = can_back_order(
                    global_trade_accounts_opt,
                    self.get_trader_key_by_index(resting_order.get_trader_index()),
                    GlobalAtoms::new(if is_bid {
                        matched_base_atoms.as_u64()
                    } else {
                        matched_quote_atoms.as_u64()
                    }),
                );
                if !has_enough_tokens {
                    continue;
                }
            }

            total_matched_base_atoms = total_matched_base_atoms.checked_add(matched_base_atoms)?;

            if matched_base_atoms == price_limited_base_atoms {
                break;
            }

            remaining_quote_atoms = remaining_quote_atoms.checked_sub(matched_quote_atoms)?;
            if remaining_quote_atoms == QuoteAtoms::ZERO {
                break;
            }
        }

        return Ok(total_matched_base_atoms);
    }

    pub fn get_order_by_index(&self, index: DataIndex) -> &RestingOrder {
        let DynamicAccount { dynamic, .. } = self.borrow_market();
        &get_helper::<RBNode<RestingOrder>>(dynamic, index).get_value()
    }

    pub fn get_trader_balance(&self, trader: &Pubkey) -> (BaseAtoms, QuoteAtoms) {
        let DynamicAccount { fixed, dynamic } = self.borrow_market();

        let claimed_seats_tree: ClaimedSeatTreeReadOnly =
            ClaimedSeatTreeReadOnly::new(dynamic, fixed.claimed_seats_root_index, NIL);
        let trader_index: DataIndex =
            claimed_seats_tree.lookup_index(&ClaimedSeat::new_empty(*trader));
        let claimed_seat: &ClaimedSeat =
            get_helper::<RBNode<ClaimedSeat>>(dynamic, trader_index).get_value();
        (
            claimed_seat.base_withdrawable_balance,
            claimed_seat.quote_withdrawable_balance,
        )
    }

    pub fn get_trader_key_by_index(&self, index: DataIndex) -> &Pubkey {
        let DynamicAccount { dynamic, .. } = self.borrow_market();

        &get_helper::<RBNode<ClaimedSeat>>(dynamic, index)
            .get_value()
            .trader
    }

    pub fn get_trader_voume(&self, trader: &Pubkey) -> QuoteAtoms {
        let DynamicAccount { fixed, dynamic } = self.borrow_market();

        let claimed_seats_tree: ClaimedSeatTreeReadOnly =
            ClaimedSeatTreeReadOnly::new(dynamic, fixed.claimed_seats_root_index, NIL);
        let trader_index: DataIndex =
            claimed_seats_tree.lookup_index(&ClaimedSeat::new_empty(*trader));
        let claimed_seat: &ClaimedSeat =
            get_helper::<RBNode<ClaimedSeat>>(dynamic, trader_index).get_value();

        claimed_seat.quote_volume
    }

    pub fn get_bids(&self) -> BooksideReadOnly {
        let DynamicAccount { dynamic, fixed } = self.borrow_market();
        BooksideReadOnly::new(
            dynamic,
            fixed.get_bids_root_index(),
            fixed.get_bids_best_index(),
        )
    }

    pub fn get_asks(&self) -> BooksideReadOnly {
        let DynamicAccount { dynamic, fixed } = self.borrow_market();
        BooksideReadOnly::new(
            dynamic,
            fixed.get_asks_root_index(),
            fixed.get_asks_best_index(),
        )
    }
}

// This generic impl covers MarketRef, MarketRefMut and other
// DynamicAccount variants that allow write access.
impl<Fixed: DerefOrBorrowMut<MarketFixed>, Dynamic: DerefOrBorrowMut<[u8]>>
    DynamicAccount<Fixed, Dynamic>
{
    fn borrow_mut(&mut self) -> MarketRefMut {
        MarketRefMut {
            fixed: self.fixed.deref_or_borrow_mut(),
            dynamic: self.dynamic.deref_or_borrow_mut(),
        }
    }

    pub fn market_expand(&mut self) -> ProgramResult {
        let DynamicAccount { fixed, dynamic } = self.borrow_mut();
        let mut free_list: FreeList<MarketUnusedFreeListPadding> =
            FreeList::new(dynamic, fixed.free_list_head_index);

        free_list.add(fixed.num_bytes_allocated);
        fixed.num_bytes_allocated += MARKET_BLOCK_SIZE as u32;
        fixed.free_list_head_index = free_list.get_head();
        Ok(())
    }

    pub fn claim_seat(&mut self, trader: &Pubkey) -> ProgramResult {
        let DynamicAccount { fixed, dynamic } = self.borrow_mut();
        let free_address: DataIndex = get_free_address_on_market_fixed(fixed, dynamic);

        let mut claimed_seats_tree: ClaimedSeatTree =
            ClaimedSeatTree::new(dynamic, fixed.claimed_seats_root_index, NIL);

        let claimed_seat: ClaimedSeat = ClaimedSeat::new_empty(*trader);
        require!(
            claimed_seats_tree.lookup_index(&claimed_seat) == NIL,
            ManifestError::AlreadyClaimedSeat,
            "Already claimed seat",
        )?;

        claimed_seats_tree.insert(free_address, claimed_seat);
        fixed.claimed_seats_root_index = claimed_seats_tree.get_root_index();

        get_mut_helper::<RBNode<ClaimedSeat>>(dynamic, free_address)
            .set_payload_type(MarketDataTreeNodeType::ClaimedSeat as u8);
        Ok(())
    }

    // Uses mut instead of immutable because of trait issues.
    pub fn get_trader_index(&mut self, trader: &Pubkey) -> DataIndex {
        let DynamicAccount { fixed, dynamic } = self.borrow_mut();

        let claimed_seats_tree: ClaimedSeatTreeReadOnly =
            ClaimedSeatTreeReadOnly::new(dynamic, fixed.claimed_seats_root_index, NIL);
        let trader_index: DataIndex =
            claimed_seats_tree.lookup_index(&ClaimedSeat::new_empty(*trader));
        trader_index
    }

    pub fn release_seat(&mut self, trader: &Pubkey) -> ProgramResult {
        let trader_seat_index: DataIndex = self.get_trader_index(trader);
        let DynamicAccount { fixed, dynamic } = self.borrow_mut();

        let mut claimed_seats_tree: ClaimedSeatTree =
            ClaimedSeatTree::new(dynamic, fixed.claimed_seats_root_index, NIL);
        claimed_seats_tree.remove_by_index(trader_seat_index);
        fixed.claimed_seats_root_index = claimed_seats_tree.get_root_index();

        // Put back seat on free list.
        let mut free_list: FreeList<MarketUnusedFreeListPadding> =
            FreeList::new(dynamic, fixed.free_list_head_index);
        free_list.add(trader_seat_index);
        fixed.free_list_head_index = trader_seat_index;

        Ok(())
    }

    pub fn deposit(&mut self, trader: &Pubkey, amount_atoms: u64, is_base: bool) -> ProgramResult {
        let trader_index: DataIndex = self.get_trader_index(trader);
        require!(
            trader_index != NIL,
            ManifestError::InvalidDepositAccounts,
            "No seat initialized",
        )?;

        let DynamicAccount { dynamic, .. } = self.borrow_mut();
        update_balance(dynamic, trader_index, is_base, true, amount_atoms)?;
        Ok(())
    }

    pub fn withdraw(&mut self, trader: &Pubkey, amount_atoms: u64, is_base: bool) -> ProgramResult {
        let trader_index: DataIndex = self.get_trader_index(trader);

        let DynamicAccount { dynamic, .. } = self.borrow_mut();
        update_balance(dynamic, trader_index, is_base, false, amount_atoms)?;
        Ok(())
    }

    /// Place an order and update the market
    ///
    /// 1. Check the order against the opposite bookside
    /// 2. Rest any amount of the order leftover on the book
    pub fn place_order(
        &mut self,
        args: AddOrderToMarketArgs,
    ) -> Result<AddOrderToMarketResult, ProgramError> {
        let AddOrderToMarketArgs {
            market,
            trader_index,
            num_base_atoms,
            price,
            is_bid,
            last_valid_slot,
            order_type,
            global_trade_accounts_opts,
            current_slot,
        } = args;
        assert_already_has_seat(trader_index)?;
        let now_slot: u32 = current_slot.unwrap_or_else(|| get_now_slot());

        assert_not_already_expired(last_valid_slot, now_slot)?;

        let DynamicAccount { fixed, dynamic } = self.borrow_mut();

        let mut current_maker_order_index: DataIndex = if is_bid {
            fixed.asks_best_index
        } else {
            fixed.bids_best_index
        };

        let mut total_base_atoms_traded: BaseAtoms = BaseAtoms::ZERO;
        let mut total_quote_atoms_traded: QuoteAtoms = QuoteAtoms::ZERO;

        let mut remaining_base_atoms: BaseAtoms = num_base_atoms;
        while remaining_base_atoms > BaseAtoms::ZERO && current_maker_order_index != NIL {
            let next_maker_order_index: DataIndex =
                get_next_candidate_match_index(fixed, dynamic, current_maker_order_index, is_bid);

            let maker_order: &RestingOrder =
                get_helper::<RBNode<RestingOrder>>(dynamic, current_maker_order_index).get_value();

            // Remove the resting order if expired.
            if maker_order.is_expired(now_slot) {
                remove_and_update_balances(
                    fixed,
                    dynamic,
                    current_maker_order_index,
                    global_trade_accounts_opts,
                )?;
                current_maker_order_index = next_maker_order_index;
                continue;
            }

            // Stop trying to match if price no longer satisfies limit.
            if (is_bid && maker_order.get_price() > price)
                || (!is_bid && maker_order.get_price() < price)
            {
                break;
            }

            // Got a match. First make sure we are allowed to match. We check
            // inside the matching rather than skipping the matching altogether
            // because post only orders should fail, not produce a crossed book.
            trace!(
                "match {} {order_type:?} {price:?} with {other_order:?}",
                if is_bid { "bid" } else { "ask" }
            );
            assert_can_take(order_type)?;

            let maker_sequence_number = maker_order.get_sequence_number();
            let maker_trader_index: DataIndex = maker_order.get_trader_index();
            let did_fully_match_resting_order: bool =
                remaining_base_atoms >= maker_order.get_num_base_atoms();
            let base_atoms_traded: BaseAtoms = if did_fully_match_resting_order {
                maker_order.get_num_base_atoms()
            } else {
                remaining_base_atoms
            };

            let matched_price: QuoteAtomsPerBaseAtom = maker_order.get_price();

            // on full fill: round in favor of the taker
            // on partial fill: round in favor of the maker
            let quote_atoms_traded: QuoteAtoms = matched_price.checked_quote_for_base(
                base_atoms_traded,
                is_bid != did_fully_match_resting_order,
            )?;

            // If it is a global order, just in time bring the funds over, or
            // remove from the tree and continue on to the next order.
            let maker: Pubkey =
                get_helper::<RBNode<ClaimedSeat>>(dynamic, maker_order.get_trader_index())
                    .get_value()
                    .trader;
            let taker: Pubkey = get_helper::<RBNode<ClaimedSeat>>(dynamic, trader_index)
                .get_value()
                .trader;

            if maker_order.is_global() {
                let global_trade_accounts_opt: &Option<GlobalTradeAccounts> = if is_bid {
                    &global_trade_accounts_opts[0]
                } else {
                    &global_trade_accounts_opts[1]
                };
                let has_enough_tokens: bool = try_to_move_global_tokens(
                    global_trade_accounts_opt,
                    &maker,
                    GlobalAtoms::new(if is_bid {
                        quote_atoms_traded.as_u64()
                    } else {
                        base_atoms_traded.as_u64()
                    }),
                )?;
                if !has_enough_tokens {
                    remove_and_update_balances(
                        fixed,
                        dynamic,
                        current_maker_order_index,
                        global_trade_accounts_opts,
                    )?;
                    current_maker_order_index = next_maker_order_index;
                    continue;
                }
            }

            total_base_atoms_traded = total_base_atoms_traded.checked_add(base_atoms_traded)?;
            total_quote_atoms_traded = total_quote_atoms_traded.checked_add(quote_atoms_traded)?;

            // Possibly increase bonus atom maker gets from the rounding the
            // quote in their favor. They will get one less than expected when
            // cancelling because of rounding, this counters that. This ensures
            // that the amount of quote that the maker has credit for when they
            // cancel/expire is always the maximum amount that could have been
            // used in matching that order.
            // Example:
            // Maker deposits 11            | Balance: 0 base 11 quote | Orders: []
            // Maker bid for 10@1.15        | Balance: 0 base 0 quote  | Orders: [bid 10@1.15]
            // Swap    5 base <--> 5 quote  | Balance: 5 base 0 quote  | Orders: [bid 5@1.15]
            //     <this code block>        | Balance: 5 base 1 quote  | Orders: [bid 5@1.15]
            // Maker cancel                 | Balance: 5 base 6 quote  | Orders: []
            //
            // The swapper deposited 5 base and withdrew 5 quote. The maker deposited 11 quote.
            // If we didnt do this adjustment, there would be an unaccounted for
            // quote atom.
            // Note that we do not have to do this on the other direction
            // because the amount of atoms that a maker needs to support an ask
            // is exact. The rounding is always on quote.
            if !is_bid {
                // These are only used when is_bid, included up here for borrow checker reasons.
<<<<<<< HEAD
                let maker_order: &RestingOrder =
                    get_helper::<RBNode<RestingOrder>>(dynamic, current_maker_order_index)
                        .get_value();
                let previous_maker_quote_atoms_allocated: QuoteAtoms = matched_price
                    .checked_quote_for_base(maker_order.get_num_base_atoms(), false)?;
=======
                let other_order: &RestingOrder =
                    get_helper::<RBNode<RestingOrder>>(dynamic, current_order_index).get_value();
                let previous_maker_quote_atoms_allocated: QuoteAtoms =
                    matched_price.checked_quote_for_base(other_order.get_num_base_atoms(), true)?;
>>>>>>> 7d675c30
                let new_maker_quote_atoms_allocated: QuoteAtoms = matched_price
                    .checked_quote_for_base(
                        maker_order
                            .get_num_base_atoms()
                            .checked_sub(base_atoms_traded)?,
                        true,
                    )?;
                update_balance(
                    dynamic,
                    maker_trader_index,
                    is_bid,
                    true,
                    (previous_maker_quote_atoms_allocated
                        .checked_sub(new_maker_quote_atoms_allocated)?
                        .checked_sub(quote_atoms_traded)?)
                    .as_u64(),
                )?;
            }

            // Increase maker from the matched amount in the trade.
            update_balance(
                dynamic,
                maker_trader_index,
                !is_bid,
                true,
                if is_bid {
                    quote_atoms_traded.into()
                } else {
                    base_atoms_traded.into()
                },
            )?;
            // Decrease taker
            update_balance(
                dynamic,
                trader_index,
                !is_bid,
                false,
                if is_bid {
                    quote_atoms_traded.into()
                } else {
                    base_atoms_traded.into()
                },
            )?;
            // Increase taker
            update_balance(
                dynamic,
                trader_index,
                is_bid,
                true,
                if is_bid {
                    base_atoms_traded.into()
                } else {
                    quote_atoms_traded.into()
                },
            )?;

            // record maker & taker volume
            record_volume_by_trader_index(dynamic, maker_trader_index, quote_atoms_traded);
            record_volume_by_trader_index(dynamic, trader_index, quote_atoms_traded);

            emit_stack(FillLog {
                market,
                maker,
                taker,
                base_atoms: base_atoms_traded,
                quote_atoms: quote_atoms_traded,
                price: matched_price,
                maker_sequence_number,
                taker_sequence_number: fixed.order_sequence_number,
                taker_is_buy: PodBool::from(is_bid),
                _padding: [0; 15],
            })?;

            if did_fully_match_resting_order {
                // Get paid for removing a global order.
                if get_helper::<RBNode<RestingOrder>>(dynamic, current_maker_order_index)
                    .get_value()
                    .get_order_type()
                    == OrderType::Global
                {
                    let global_trade_accounts_opt: &Option<GlobalTradeAccounts> = if is_bid {
                        &global_trade_accounts_opts[0]
                    } else {
                        &global_trade_accounts_opts[1]
                    };
                    remove_from_global(&global_trade_accounts_opt, &maker)?;
                }

                remove_order_from_tree_and_free(
                    fixed,
                    dynamic,
                    current_maker_order_index,
                    !is_bid,
                )?;
                remaining_base_atoms = remaining_base_atoms.checked_sub(base_atoms_traded)?;
                current_maker_order_index = next_maker_order_index;
            } else {
<<<<<<< HEAD
                let mut cloned_maker_order: RestingOrder =
                    get_helper::<RBNode<RestingOrder>>(dynamic, current_maker_order_index)
                        .get_value()
                        .clone();
                cloned_maker_order.reduce(base_atoms_traded)?;
                // Remove and reinsert the other order. Their effective price
                // and thus their sorting in the orderbook may have changed.
                remove_order_from_tree(fixed, dynamic, current_maker_order_index, !is_bid)?;
                insert_order_into_tree(
                    !is_bid,
                    fixed,
                    dynamic,
                    current_maker_order_index,
                    &cloned_maker_order,
                );
                get_mut_helper::<RBNode<RestingOrder>>(dynamic, current_maker_order_index)
                    .set_payload_type(MarketDataTreeNodeType::RestingOrder as u8);
=======
                let other_order: &mut RestingOrder =
                    get_mut_helper::<RBNode<RestingOrder>>(dynamic, current_order_index)
                        .get_mut_value();
                other_order.reduce(base_atoms_traded)?;
>>>>>>> 7d675c30
                remaining_base_atoms = BaseAtoms::ZERO;
                break;
            }
        }

        // Record volume on market
        fixed.quote_volume = fixed.quote_volume.wrapping_add(total_quote_atoms_traded);

        // Bump the order sequence number even for orders which do not end up
        // resting.
        let order_sequence_number: u64 = fixed.order_sequence_number;
        fixed.order_sequence_number = order_sequence_number.wrapping_add(1);

        // If there is nothing left to rest, then return before resting.
        if !order_type_can_rest(order_type) || remaining_base_atoms == BaseAtoms::ZERO {
            return Ok(AddOrderToMarketResult {
                order_sequence_number,
                order_index: NIL,
                base_atoms_traded: total_base_atoms_traded,
                quote_atoms_traded: total_quote_atoms_traded,
            });
        }

        self.rest_remaining(
            args,
            remaining_base_atoms,
            order_sequence_number,
            total_base_atoms_traded,
            total_quote_atoms_traded,
        )
    }

    /// Rest the remaining order onto the market in a RestingOrder.
    fn rest_remaining(
        &mut self,
        args: AddOrderToMarketArgs,
        remaining_base_atoms: BaseAtoms,
        order_sequence_number: u64,
        total_base_atoms_traded: BaseAtoms,
        total_quote_atoms_traded: QuoteAtoms,
    ) -> Result<AddOrderToMarketResult, ProgramError> {
        let AddOrderToMarketArgs {
            trader_index,
            price,
            is_bid,
            last_valid_slot,
            order_type,
            global_trade_accounts_opts,
            ..
        } = args;
        let DynamicAccount { fixed, dynamic } = self.borrow_mut();

        // Put the remaining in an order on the other bookside.
        let free_address: DataIndex = get_free_address_on_market_fixed(fixed, dynamic);

        let resting_order: RestingOrder = RestingOrder::new(
            trader_index,
            remaining_base_atoms,
            price,
            order_sequence_number,
            last_valid_slot,
            is_bid,
            order_type,
        )?;

        if resting_order.is_global() {
            let global_trade_accounts_opt: &Option<GlobalTradeAccounts> = if is_bid {
                &global_trade_accounts_opts[1]
            } else {
                &global_trade_accounts_opts[0]
            };
            require!(
                global_trade_accounts_opt.is_some(),
                ManifestError::MissingGlobal,
                "Missing global accounts when adding a global",
            )?;
            try_to_add_to_global(&global_trade_accounts_opt.as_ref().unwrap(), &resting_order)?;
        } else {
            // Place the remaining.
            // Rounds up quote atoms so price can be rounded in favor of taker
            update_balance(
                dynamic,
                trader_index,
                !is_bid,
                false,
                if is_bid {
                    (remaining_base_atoms.checked_mul(price, true))
                        .unwrap()
                        .into()
                } else {
                    remaining_base_atoms.into()
                },
            )?;
        }
        insert_order_into_tree(is_bid, fixed, dynamic, free_address, &resting_order);

        get_mut_helper::<RBNode<RestingOrder>>(dynamic, free_address)
            .set_payload_type(MarketDataTreeNodeType::RestingOrder as u8);

        Ok(AddOrderToMarketResult {
            order_sequence_number,
            order_index: free_address,
            base_atoms_traded: total_base_atoms_traded,
            quote_atoms_traded: total_quote_atoms_traded,
        })
    }

    // Does a linear scan over the orderbook to find the index to cancel.
    pub fn cancel_order(
        &mut self,
        trader_index: DataIndex,
        order_sequence_number: u64,
        global_trade_accounts_opts: &[Option<GlobalTradeAccounts>; 2],
    ) -> ProgramResult {
        let DynamicAccount { fixed, dynamic } = self.borrow_mut();

        let mut index_to_remove: DataIndex = NIL;
        for is_searching_bids in [false, true] {
            let tree: BooksideReadOnly = if is_searching_bids {
                BooksideReadOnly::new(dynamic, fixed.bids_root_index, fixed.bids_best_index)
            } else {
                BooksideReadOnly::new(dynamic, fixed.asks_root_index, fixed.asks_best_index)
            };
            for (index, resting_order) in tree.iter::<RestingOrder>() {
                if resting_order.get_sequence_number() == order_sequence_number {
                    require!(
                        resting_order.get_trader_index() == trader_index,
                        ManifestError::InvalidCancel,
                        "Cannot cancel for another trader",
                    )?;
                    require!(
                        index_to_remove == NIL,
                        ManifestError::InvalidCancel,
                        "Book is broken, matched multiple orders",
                    )?;
                    index_to_remove = index;
                }
            }
            if index_to_remove != NIL {
                // Cancel order by index will update balances.
                self.cancel_order_by_index(
                    trader_index,
                    index_to_remove,
                    global_trade_accounts_opts,
                )?;
                return Ok(());
            }
        }

        // Do not fail silently.
        Err(ManifestError::InvalidCancel.into())
    }

    pub fn cancel_order_by_index(
        &mut self,
        trader_index: DataIndex,
        order_index: DataIndex,
        global_trade_accounts_opts: &[Option<GlobalTradeAccounts>; 2],
    ) -> ProgramResult {
        let DynamicAccount { fixed, dynamic } = self.borrow_mut();

        let resting_order: &RestingOrder =
            get_helper::<RBNode<RestingOrder>>(dynamic, order_index).get_value();
        let is_bid: bool = resting_order.get_is_bid();
        let amount_atoms: u64 = if is_bid {
            (resting_order
                .get_price()
                .checked_quote_for_base(resting_order.get_num_base_atoms(), false)
                .unwrap())
            .into()
        } else {
            resting_order.get_num_base_atoms().into()
        };

        // Update the accounting for the order that was just canceled.
        if resting_order.is_global() {
            let global_trade_accounts_opt: &Option<GlobalTradeAccounts> = if is_bid {
                &global_trade_accounts_opts[1]
            } else {
                &global_trade_accounts_opts[0]
            };
            let trader: &Pubkey = &get_helper::<RBNode<ClaimedSeat>>(dynamic, trader_index)
                .get_value()
                .trader;
            remove_from_global(&global_trade_accounts_opt, trader)?
        } else {
            update_balance(dynamic, trader_index, !is_bid, true, amount_atoms)?;
        }
        remove_order_from_tree_and_free(fixed, dynamic, order_index, is_bid)?;

        Ok(())
    }
}

fn remove_order_from_tree(
    fixed: &mut MarketFixed,
    dynamic: &mut [u8],
    order_index: DataIndex,
    is_bids: bool,
) -> ProgramResult {
    let mut tree: Bookside = if is_bids {
        Bookside::new(dynamic, fixed.bids_root_index, fixed.bids_best_index)
    } else {
        Bookside::new(dynamic, fixed.asks_root_index, fixed.asks_best_index)
    };
    tree.remove_by_index(order_index);

    // Possibly changes the root and/or best.
    if is_bids {
        trace!(
            "remove order bid root:{}->{} max:{}->{}",
            fixed.bids_root_index,
            tree.get_root_index(),
            fixed.bids_best_index,
            tree.get_max_index()
        );
        fixed.bids_root_index = tree.get_root_index();
        fixed.bids_best_index = tree.get_max_index();
    } else {
        trace!(
            "remove order ask root:{}->{} max:{}->{}",
            fixed.asks_root_index,
            tree.get_root_index(),
            fixed.asks_best_index,
            tree.get_max_index()
        );
        fixed.asks_root_index = tree.get_root_index();
        fixed.asks_best_index = tree.get_max_index();
    }
    Ok(())
}

// Remove order from the tree, free the block.
fn remove_order_from_tree_and_free(
    fixed: &mut MarketFixed,
    dynamic: &mut [u8],
    order_index: DataIndex,
    is_bids: bool,
) -> ProgramResult {
    remove_order_from_tree(fixed, dynamic, order_index, is_bids)?;
    let mut free_list: FreeList<MarketUnusedFreeListPadding> =
        FreeList::new(dynamic, fixed.free_list_head_index);
    free_list.add(order_index);
    fixed.free_list_head_index = order_index;
    Ok(())
}

fn update_balance(
    dynamic: &mut [u8],
    trader_index: DataIndex,
    is_base: bool,
    is_increase: bool,
    amount_atoms: u64,
) -> ProgramResult {
    let claimed_seat: &mut ClaimedSeat =
        get_mut_helper::<RBNode<ClaimedSeat>>(dynamic, trader_index).get_mut_value();

    trace!("update_balance_by_trader_index idx:{trader_index} base:{is_base} inc:{is_increase} amount:{amount_atoms}");
    if is_base {
        if is_increase {
            claimed_seat.base_withdrawable_balance = claimed_seat
                .base_withdrawable_balance
                .checked_add(BaseAtoms::new(amount_atoms))?;
        } else {
            require!(
                claimed_seat.base_withdrawable_balance >= BaseAtoms::new(amount_atoms),
                ProgramError::InsufficientFunds,
                "Not enough base atoms. Has {}, needs {}",
                claimed_seat.base_withdrawable_balance,
                amount_atoms
            )?;
            claimed_seat.base_withdrawable_balance = claimed_seat
                .base_withdrawable_balance
                .checked_sub(BaseAtoms::new(amount_atoms))?;
        }
    } else if is_increase {
        claimed_seat.quote_withdrawable_balance = claimed_seat
            .quote_withdrawable_balance
            .checked_add(QuoteAtoms::new(amount_atoms))?;
    } else {
        require!(
            claimed_seat.quote_withdrawable_balance >= QuoteAtoms::new(amount_atoms),
            ProgramError::InsufficientFunds,
            "Not enough quote atoms. Has {}, needs {}",
            claimed_seat.quote_withdrawable_balance,
            amount_atoms
        )?;
        claimed_seat.quote_withdrawable_balance = claimed_seat
            .quote_withdrawable_balance
            .checked_sub(QuoteAtoms::new(amount_atoms))?;
    }
    Ok(())
}

fn record_volume_by_trader_index(
    dynamic: &mut [u8],
    trader_index: DataIndex,
    amount_atoms: QuoteAtoms,
) {
    let claimed_seat: &mut ClaimedSeat =
        get_mut_helper::<RBNode<ClaimedSeat>>(dynamic, trader_index).get_mut_value();
    claimed_seat.quote_volume = claimed_seat.quote_volume.wrapping_add(amount_atoms);
}

#[inline(always)]
fn insert_order_into_tree(
    is_bid: bool,
    fixed: &mut MarketFixed,
    dynamic: &mut [u8],
    free_address: DataIndex,
    resting_order: &RestingOrder,
) {
    let mut tree: Bookside = if is_bid {
        Bookside::new(dynamic, fixed.bids_root_index, fixed.bids_best_index)
    } else {
        Bookside::new(dynamic, fixed.asks_root_index, fixed.asks_best_index)
    };
    tree.insert(free_address, *resting_order);
    if is_bid {
        trace!(
            "insert order bid {resting_order:?} root:{}->{} max:{}->{}->{}",
            fixed.bids_root_index,
            tree.get_root_index(),
            fixed.bids_best_index,
            tree.get_max_index(),
            tree.get_next_lower_index::<RestingOrder>(tree.get_max_index()),
        );
        fixed.bids_root_index = tree.get_root_index();
        fixed.bids_best_index = tree.get_max_index();
    } else {
        trace!(
            "insert order ask {resting_order:?} root:{}->{} max:{}->{}->{}",
            fixed.asks_root_index,
            tree.get_root_index(),
            fixed.asks_best_index,
            tree.get_max_index(),
            tree.get_next_lower_index::<RestingOrder>(tree.get_max_index()),
        );
        fixed.asks_root_index = tree.get_root_index();
        fixed.asks_best_index = tree.get_max_index();
    }
}

fn get_next_candidate_match_index(
    fixed: &MarketFixed,
    dynamic: &[u8],
    current_maker_order_index: DataIndex,
    is_bid: bool,
) -> DataIndex {
    if is_bid {
        let tree: BooksideReadOnly =
            BooksideReadOnly::new(dynamic, fixed.asks_root_index, fixed.asks_best_index);
        let next_order_index: DataIndex =
            tree.get_next_lower_index::<RestingOrder>(current_maker_order_index);
        next_order_index
    } else {
        let tree: BooksideReadOnly =
            BooksideReadOnly::new(dynamic, fixed.bids_root_index, fixed.bids_best_index);
        let next_order_index: DataIndex =
            tree.get_next_lower_index::<RestingOrder>(current_maker_order_index);
        next_order_index
    }
}

fn get_free_address_on_market_fixed(fixed: &mut MarketFixed, dynamic: &mut [u8]) -> DataIndex {
    let mut free_list: FreeList<MarketUnusedFreeListPadding> =
        FreeList::new(dynamic, fixed.free_list_head_index);
    let free_address: DataIndex = free_list.remove();
    fixed.free_list_head_index = free_list.get_head();
    free_address
}

fn remove_and_update_balances(
    fixed: &mut MarketFixed,
    dynamic: &mut [u8],
    order_to_remove_index: DataIndex,
    global_trade_accounts_opts: &[Option<GlobalTradeAccounts>; 2],
) -> ProgramResult {
    let resting_order_to_remove: &RestingOrder =
        get_helper::<RBNode<RestingOrder>>(dynamic, order_to_remove_index).get_value();
    let order_to_remove_is_bid: bool = resting_order_to_remove.get_is_bid();

<<<<<<< HEAD
    // Return the exact number of atoms if the resting order is an
    // ask. If the resting order is bid, multiply by price and round
    // in favor of the maker which here means down. The maker places
    // the minimum number of atoms required.
    let amount_atoms_to_return: u64 = if order_to_remove_is_bid {
        resting_order_to_remove
            .get_price()
            .checked_quote_for_base(resting_order_to_remove.get_num_base_atoms(), false)?
            .as_u64()
    } else {
        resting_order_to_remove.get_num_base_atoms().as_u64()
    };

=======
>>>>>>> 7d675c30
    // Global order balances are accounted for on the global accounts, not on the market.
    if resting_order_to_remove.is_global() {
        let global_trade_accounts_opt: &Option<GlobalTradeAccounts> = if order_to_remove_is_bid {
            &global_trade_accounts_opts[1]
        } else {
            &global_trade_accounts_opts[0]
        };
        let maker: &Pubkey =
            &get_helper::<RBNode<ClaimedSeat>>(dynamic, resting_order_to_remove.get_trader_index())
                .get_value()
                .trader;
        remove_from_global(&global_trade_accounts_opt, maker)?;
    } else {
        // Return the exact number of atoms if the resting order is an
        // ask. If the resting order is bid, multiply by price and round
        // in favor of the taker which here means up. The maker places
        // the minimum number of atoms required.
        let amount_atoms_to_return: u64 = if other_is_bid {
            other_order
                .get_price()
                .checked_quote_for_base(other_order.get_num_base_atoms(), true)?
                .as_u64()
        } else {
            other_order.get_num_base_atoms().as_u64()
        };
        update_balance(
            dynamic,
            resting_order_to_remove.get_trader_index(),
            !order_to_remove_is_bid,
            true,
            amount_atoms_to_return,
        )?;
    }
    remove_order_from_tree_and_free(
        fixed,
        dynamic,
        order_to_remove_index,
        order_to_remove_is_bid,
    )?;
    Ok(())
}<|MERGE_RESOLUTION|>--- conflicted
+++ resolved
@@ -354,15 +354,10 @@
             // caller signal can ensure quote is a lower or upper bound by rounding of base amount
             let price_limited_base_atoms =
                 matched_price.checked_base_for_quote(remaining_quote_atoms, round_up)?;
-<<<<<<< HEAD
-            let matched_base_atoms = resting_order.get_num_base_atoms().min(base_atoms_limit);
-            let matched_quote_atoms =
-                matched_price.checked_quote_for_base(matched_base_atoms, is_bid)?;
-=======
             let did_fully_match_resting_order =
-                price_limited_base_atoms >= other_order.get_num_base_atoms();
+                price_limited_base_atoms >= resting_order.get_num_base_atoms();
             let matched_base_atoms = if did_fully_match_resting_order {
-                other_order.get_num_base_atoms()
+                resting_order.get_num_base_atoms()
             } else {
                 price_limited_base_atoms
             };
@@ -370,7 +365,6 @@
                 matched_base_atoms,
                 is_bid != did_fully_match_resting_order,
             )?;
->>>>>>> 7d675c30
 
             // TODO: Clean this up into a separate function.
             if resting_order.get_order_type() == OrderType::Global {
@@ -719,18 +713,10 @@
             // is exact. The rounding is always on quote.
             if !is_bid {
                 // These are only used when is_bid, included up here for borrow checker reasons.
-<<<<<<< HEAD
-                let maker_order: &RestingOrder =
-                    get_helper::<RBNode<RestingOrder>>(dynamic, current_maker_order_index)
-                        .get_value();
-                let previous_maker_quote_atoms_allocated: QuoteAtoms = matched_price
-                    .checked_quote_for_base(maker_order.get_num_base_atoms(), false)?;
-=======
                 let other_order: &RestingOrder =
-                    get_helper::<RBNode<RestingOrder>>(dynamic, current_order_index).get_value();
+                    get_helper::<RBNode<RestingOrder>>(dynamic, current_maker_order_index).get_value();
                 let previous_maker_quote_atoms_allocated: QuoteAtoms =
-                    matched_price.checked_quote_for_base(other_order.get_num_base_atoms(), true)?;
->>>>>>> 7d675c30
+                    matched_price.checked_quote_for_base(maker_order.get_num_base_atoms(), true)?;
                 let new_maker_quote_atoms_allocated: QuoteAtoms = matched_price
                     .checked_quote_for_base(
                         maker_order
@@ -828,30 +814,10 @@
                 remaining_base_atoms = remaining_base_atoms.checked_sub(base_atoms_traded)?;
                 current_maker_order_index = next_maker_order_index;
             } else {
-<<<<<<< HEAD
-                let mut cloned_maker_order: RestingOrder =
-                    get_helper::<RBNode<RestingOrder>>(dynamic, current_maker_order_index)
-                        .get_value()
-                        .clone();
-                cloned_maker_order.reduce(base_atoms_traded)?;
-                // Remove and reinsert the other order. Their effective price
-                // and thus their sorting in the orderbook may have changed.
-                remove_order_from_tree(fixed, dynamic, current_maker_order_index, !is_bid)?;
-                insert_order_into_tree(
-                    !is_bid,
-                    fixed,
-                    dynamic,
-                    current_maker_order_index,
-                    &cloned_maker_order,
-                );
-                get_mut_helper::<RBNode<RestingOrder>>(dynamic, current_maker_order_index)
-                    .set_payload_type(MarketDataTreeNodeType::RestingOrder as u8);
-=======
                 let other_order: &mut RestingOrder =
-                    get_mut_helper::<RBNode<RestingOrder>>(dynamic, current_order_index)
+                    get_mut_helper::<RBNode<RestingOrder>>(dynamic, current_maker_order_index)
                         .get_mut_value();
                 other_order.reduce(base_atoms_traded)?;
->>>>>>> 7d675c30
                 remaining_base_atoms = BaseAtoms::ZERO;
                 break;
             }
@@ -1234,22 +1200,6 @@
         get_helper::<RBNode<RestingOrder>>(dynamic, order_to_remove_index).get_value();
     let order_to_remove_is_bid: bool = resting_order_to_remove.get_is_bid();
 
-<<<<<<< HEAD
-    // Return the exact number of atoms if the resting order is an
-    // ask. If the resting order is bid, multiply by price and round
-    // in favor of the maker which here means down. The maker places
-    // the minimum number of atoms required.
-    let amount_atoms_to_return: u64 = if order_to_remove_is_bid {
-        resting_order_to_remove
-            .get_price()
-            .checked_quote_for_base(resting_order_to_remove.get_num_base_atoms(), false)?
-            .as_u64()
-    } else {
-        resting_order_to_remove.get_num_base_atoms().as_u64()
-    };
-
-=======
->>>>>>> 7d675c30
     // Global order balances are accounted for on the global accounts, not on the market.
     if resting_order_to_remove.is_global() {
         let global_trade_accounts_opt: &Option<GlobalTradeAccounts> = if order_to_remove_is_bid {
