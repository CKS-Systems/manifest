use bytemuck::{Pod, Zeroable};
use hypertree::{
    get_helper, get_mut_helper, trace, DataIndex, FreeList, FreeListNode, Get,
    HyperTreeReadOperations, HyperTreeValueIteratorTrait, HyperTreeWriteOperations, PodBool,
    RBNode, RedBlackTree, RedBlackTreeReadOnly, NIL,
};
use solana_program::{entrypoint::ProgramResult, program_error::ProgramError, pubkey::Pubkey};
use static_assertions::const_assert_eq;
use std::mem::size_of;

use crate::{
    logs::{emit_stack, FillLog},
    program::{batch_update::MarketDataTreeNodeType, ManifestError},
    quantities::{BaseAtoms, GlobalAtoms, QuoteAtoms, QuoteAtomsPerBaseAtom, WrapperU64},
    require,
    state::{
        utils::{assert_can_take, remove_from_global, try_to_move_global_tokens},
        OrderType,
    },
    validation::{
        get_vault_address, loaders::GlobalTradeAccounts, ManifestAccount, MintAccountInfo,
    },
};

use super::{
    claimed_seat::ClaimedSeat,
    constants::{MARKET_BLOCK_SIZE, MARKET_FIXED_SIZE},
    order_type_can_rest,
    utils::{
        assert_already_has_seat, assert_not_already_expired, can_back_order, get_now_slot,
        try_to_add_to_global,
    },
    DerefOrBorrow, DerefOrBorrowMut, DynamicAccount, RestingOrder, MARKET_FIXED_DISCRIMINANT,
    MARKET_FREE_LIST_BLOCK_SIZE,
};

pub struct AddOrderToMarketArgs<'a, 'info> {
    pub market: Pubkey,
    pub trader_index: DataIndex,
    pub num_base_atoms: BaseAtoms,
    pub price: QuoteAtomsPerBaseAtom,
    pub is_bid: bool,
    pub last_valid_slot: u32,
    pub order_type: OrderType,
    pub global_trade_accounts_opts: &'a [Option<GlobalTradeAccounts<'a, 'info>>; 2],
    pub current_slot: Option<u32>,
}

pub struct AddOrderToMarketResult {
    pub order_sequence_number: u64,
    pub order_index: DataIndex,
    pub base_atoms_traded: BaseAtoms,
    pub quote_atoms_traded: QuoteAtoms,
}

#[repr(C, packed)]
#[derive(Default, Copy, Clone, Pod, Zeroable)]
struct MarketUnusedFreeListPadding {
    _padding: [u64; 9],
    _padding2: [u8; 4],
}
// 4 bytes are for the free list, rest is payload.
const_assert_eq!(
    size_of::<MarketUnusedFreeListPadding>(),
    MARKET_FREE_LIST_BLOCK_SIZE
);
// Does not need to align to word boundaries because does not deserialize.

#[repr(C)]
#[derive(Default, Copy, Clone, Zeroable, Pod)]
pub struct MarketFixed {
    /// Discriminant for identifying this type of account.
    pub discriminant: u64,

    /// Version
    version: u8,
    base_mint_decimals: u8,
    quote_mint_decimals: u8,
    base_vault_bump: u8,
    quote_vault_bump: u8,
    _padding1: [u8; 3],

    /// Base mint
    base_mint: Pubkey,
    /// Quote mint
    quote_mint: Pubkey,

    /// Base vault
    base_vault: Pubkey,
    /// Quote vault
    quote_vault: Pubkey,

    /// The sequence number of the next order.
    order_sequence_number: u64,

    /// Num bytes allocated as RestingOrder or ClaimedSeat or FreeList. Does not
    /// include the fixed bytes.
    num_bytes_allocated: u32,

    /// Red-black tree root representing the bids in the order book.
    bids_root_index: DataIndex,
    bids_best_index: DataIndex,

    /// Red-black tree root representing the asks in the order book.
    asks_root_index: DataIndex,
    asks_best_index: DataIndex,

    /// Red-black tree root representing the seats
    claimed_seats_root_index: DataIndex,

    /// LinkedList representing all free blocks that could be used for ClaimedSeats or RestingOrders
    free_list_head_index: DataIndex,

    _padding2: [u32; 1],

    /// Quote volume traded over lifetime, can overflow. This is for
    /// informational and monitoring purposes only. This is not guaranteed to
    /// be maintained. It does not secure any value in manifest.
    /// Use at your own risk.
    quote_volume: QuoteAtoms,

    // Unused padding. Saved in case a later version wants to be backwards
    // compatible. Also, it is nice to have the fixed size be a round number,
    // 256 bytes.
    _padding3: [u64; 8],
}
const_assert_eq!(
    size_of::<MarketFixed>(),
    8 +   // discriminant
    1 +   // version
    1 +   // base_mint_decimals
    1 +   // quote_mint_decimals
    1 +   // base_vault_bump
    1 +   // quote_vault_bump
    3 +   // padding
    32 +  // base_mint
    32 +  // quote_mint
    32 +  // base_vault
    32 +  // quote_vault
    8 +   // order_sequence_number
    4 +   // num_bytes_allocated
    4 +   // bids_root_index
    4 +   // bids_best_index
    4 +   // asks_root_index
    4 +   // asks_best_index
    4 +   // claimed_seats_root_index
    4 +   // claimed_seats_best_index
    4 +   // free_list_head_index
    8 +   // padding2
    64 // padding4
);
const_assert_eq!(size_of::<MarketFixed>(), MARKET_FIXED_SIZE);
const_assert_eq!(size_of::<MarketFixed>() % 8, 0);
impl Get for MarketFixed {}

impl MarketFixed {
    pub fn new_empty(
        base_mint: &MintAccountInfo,
        quote_mint: &MintAccountInfo,
        market_key: &Pubkey,
    ) -> Self {
        let (base_vault, base_vault_bump) = get_vault_address(market_key, base_mint.info.key);
        let (quote_vault, quote_vault_bump) = get_vault_address(market_key, quote_mint.info.key);
        MarketFixed {
            discriminant: MARKET_FIXED_DISCRIMINANT,
            version: 0,
            base_mint_decimals: base_mint.mint.decimals,
            quote_mint_decimals: quote_mint.mint.decimals,
            base_vault_bump,
            quote_vault_bump,
            _padding1: [0; 3],
            base_mint: *base_mint.info.key,
            quote_mint: *quote_mint.info.key,
            base_vault,
            quote_vault,
            order_sequence_number: 0,
            num_bytes_allocated: 0,
            bids_root_index: NIL,
            bids_best_index: NIL,
            asks_root_index: NIL,
            asks_best_index: NIL,
            claimed_seats_root_index: NIL,
            free_list_head_index: NIL,
            _padding2: [0; 1],
            quote_volume: QuoteAtoms::ZERO,
            _padding3: [0; 8],
        }
    }

    pub fn get_base_mint(&self) -> &Pubkey {
        &self.base_mint
    }
    pub fn get_quote_mint(&self) -> &Pubkey {
        &self.quote_mint
    }
    pub fn get_base_vault(&self) -> &Pubkey {
        &self.base_vault
    }
    pub fn get_quote_vault(&self) -> &Pubkey {
        &self.quote_vault
    }
    pub fn get_base_mint_decimals(&self) -> u8 {
        self.base_mint_decimals
    }
    pub fn get_quote_mint_decimals(&self) -> u8 {
        self.quote_mint_decimals
    }
    pub fn get_base_vault_bump(&self) -> u8 {
        self.base_vault_bump
    }
    pub fn get_quote_vault_bump(&self) -> u8 {
        self.quote_vault_bump
    }
    pub fn get_quote_volume(&self) -> QuoteAtoms {
        self.quote_volume
    }

    // Used only in this file to construct iterator
    pub(crate) fn get_bids_root_index(&self) -> DataIndex {
        self.bids_root_index
    }
    pub(crate) fn get_asks_root_index(&self) -> DataIndex {
        self.asks_root_index
    }
    pub(crate) fn get_bids_best_index(&self) -> DataIndex {
        self.bids_best_index
    }
    pub(crate) fn get_asks_best_index(&self) -> DataIndex {
        self.asks_best_index
    }

    // Used in benchmark
    pub fn has_free_block(&self) -> bool {
        self.free_list_head_index != NIL
    }
}

impl ManifestAccount for MarketFixed {
    fn verify_discriminant(&self) -> ProgramResult {
        require!(
            self.discriminant == MARKET_FIXED_DISCRIMINANT,
            ProgramError::InvalidAccountData,
            "Invalid market discriminant actual: {} expected: {}",
            self.discriminant,
            MARKET_FIXED_DISCRIMINANT
        )?;
        Ok(())
    }
}

/// Fully owned Market, used in clients that can copy.
pub type MarketValue = DynamicAccount<MarketFixed, Vec<u8>>;
/// Full market reference type.
pub type MarketRef<'a> = DynamicAccount<&'a MarketFixed, &'a [u8]>;
/// Full market reference type.
pub type MarketRefMut<'a> = DynamicAccount<&'a mut MarketFixed, &'a mut [u8]>;

pub type ClaimedSeatTree<'a> = RedBlackTree<'a, ClaimedSeat>;
pub type ClaimedSeatTreeReadOnly<'a> = RedBlackTreeReadOnly<'a, ClaimedSeat>;
pub type Bookside<'a> = RedBlackTree<'a, RestingOrder>;
pub type BooksideReadOnly<'a> = RedBlackTreeReadOnly<'a, RestingOrder>;

// This generic impl covers MarketRef, MarketRefMut and other
// DynamicAccount variants that allow read access.
impl<Fixed: DerefOrBorrow<MarketFixed>, Dynamic: DerefOrBorrow<[u8]>>
    DynamicAccount<Fixed, Dynamic>
{
    fn borrow_market(&self) -> MarketRef {
        MarketRef {
            fixed: self.fixed.deref_or_borrow(),
            dynamic: self.dynamic.deref_or_borrow(),
        }
    }

    pub fn get_base_mint(&self) -> &Pubkey {
        let DynamicAccount { fixed, .. } = self.borrow_market();
        fixed.get_base_mint()
    }

    pub fn get_quote_mint(&self) -> &Pubkey {
        let DynamicAccount { fixed, .. } = self.borrow_market();
        fixed.get_quote_mint()
    }

<<<<<<< HEAD
=======
    pub fn has_two_free_blocks(&self) -> bool {
        let DynamicAccount { fixed, dynamic, .. } = self.borrow_market();
        let free_list_head_index: DataIndex = fixed.free_list_head_index;
        if free_list_head_index == NIL {
            return false;
        }
        let free_list_head: &FreeListNode<MarketUnusedFreeListPadding> =
            get_helper::<FreeListNode<MarketUnusedFreeListPadding>>(dynamic, free_list_head_index);
        free_list_head.has_next()
    }

    // TODO: adapt to new rounding
>>>>>>> 977eb1d6
    pub fn impact_quote_atoms(
        &self,
        is_bid: bool,
        limit_base_atoms: BaseAtoms,
        global_trade_accounts_opts: &[Option<GlobalTradeAccounts>; 2],
    ) -> Result<QuoteAtoms, ProgramError> {
        let now_slot: u32 = get_now_slot();

        let book: BooksideReadOnly = if is_bid {
            self.get_asks()
        } else {
            self.get_bids()
        };

        let mut total_quote_atoms_matched: QuoteAtoms = QuoteAtoms::ZERO;
        let mut remaining_base_atoms: BaseAtoms = limit_base_atoms;
        for (_, resting_order) in book.iter::<RestingOrder>() {
            if resting_order.is_expired(now_slot) {
                continue;
            }
            let matched_price: QuoteAtomsPerBaseAtom = resting_order.get_price();
            let matched_base_atoms: BaseAtoms =
                resting_order.get_num_base_atoms().min(remaining_base_atoms);

            // Rounds down on bid because this is assumed to fully fill which means taker rounding.
            let matched_quote_atoms: QuoteAtoms =
                matched_price.checked_quote_for_base(matched_base_atoms, !is_bid)?;

            if self.is_unbacked_global_order(
                &resting_order,
                is_bid,
                global_trade_accounts_opts,
                matched_base_atoms,
                matched_quote_atoms,
            ) {
                continue;
            }
            total_quote_atoms_matched =
                total_quote_atoms_matched.checked_add(matched_quote_atoms)?;
            if matched_base_atoms == remaining_base_atoms {
                break;
            }

            remaining_base_atoms = remaining_base_atoms.checked_sub(matched_base_atoms)?;

            if remaining_base_atoms == BaseAtoms::ZERO {
                break;
            }
        }

        return Ok(total_quote_atoms_matched);
    }

    /// How many base atoms you get when you trade in limit_quote_atoms.
    pub fn impact_base_atoms(
        &self,
        is_bid: bool,
        limit_quote_atoms: QuoteAtoms,
        global_trade_accounts_opts: &[Option<GlobalTradeAccounts>; 2],
    ) -> Result<BaseAtoms, ProgramError> {
        let now_slot: u32 = get_now_slot();

        let book: RedBlackTreeReadOnly<'_, RestingOrder> = if is_bid {
            self.get_asks()
        } else {
            self.get_bids()
        };

        let mut total_matched_base_atoms: BaseAtoms = BaseAtoms::ZERO;
        let mut remaining_quote_atoms: QuoteAtoms = limit_quote_atoms;

        for (_, resting_order) in book.iter::<RestingOrder>() {
            if resting_order.is_expired(now_slot) {
                continue;
            }

            let matched_price: QuoteAtomsPerBaseAtom = resting_order.get_price();
            // base_atoms_limit is the number of base atoms that you get if you
            // were to trade all of the remaining quote atoms at the current
            // price. Rounding is done in the taker favor because at the limit,
            // it is a full match. So if you are checking against asks with 100
            // quote remaining against price 1.001, then the answer should be
            // 100, because the rounding is in favor of the taker. It takes 100
            // base atoms to exhaust 100 quote atoms at that price.
            let base_atoms_limit: BaseAtoms =
                matched_price.checked_base_for_quote(remaining_quote_atoms, !is_bid)?;
            // Either fill the entire resting order, or only the
            // base_atoms_limit, in which case, this is the last iteration.
            let matched_base_atoms: BaseAtoms =
                resting_order.get_num_base_atoms().min(base_atoms_limit);
            let did_fully_match_resting_order: bool =
                base_atoms_limit >= resting_order.get_num_base_atoms();

            // Number of quote atoms matched exactly. Always round in taker favor
            // here because we already know that taker did not finish on the last
            // order, so fully exhausted it and thus are rounding in taker
            // favor.
            let matched_quote_atoms: QuoteAtoms = matched_price.checked_quote_for_base(
                matched_base_atoms,
                is_bid != did_fully_match_resting_order,
            )?;

            if self.is_unbacked_global_order(
                &resting_order,
                is_bid,
                global_trade_accounts_opts,
                matched_base_atoms,
                matched_quote_atoms,
            ) {
                continue;
            }

            total_matched_base_atoms = total_matched_base_atoms.checked_add(matched_base_atoms)?;

            if matched_base_atoms == base_atoms_limit {
                break;
            }

            remaining_quote_atoms = remaining_quote_atoms.checked_sub(matched_quote_atoms)?;
            if remaining_quote_atoms == QuoteAtoms::ZERO {
                break;
            }
        }

        // Note that when there are not enough orders on the market to use up or
        // to receive the desired number of quote atoms, this returns just the
        // full amount on the bookside without differentiating that return.

        return Ok(total_matched_base_atoms);
    }

    pub fn get_order_by_index(&self, index: DataIndex) -> &RestingOrder {
        let DynamicAccount { dynamic, .. } = self.borrow_market();
        &get_helper::<RBNode<RestingOrder>>(dynamic, index).get_value()
    }

    pub fn get_trader_balance(&self, trader: &Pubkey) -> (BaseAtoms, QuoteAtoms) {
        let DynamicAccount { fixed, dynamic } = self.borrow_market();

        let claimed_seats_tree: ClaimedSeatTreeReadOnly =
            ClaimedSeatTreeReadOnly::new(dynamic, fixed.claimed_seats_root_index, NIL);
        let trader_index: DataIndex =
            claimed_seats_tree.lookup_index(&ClaimedSeat::new_empty(*trader));
        let claimed_seat: &ClaimedSeat =
            get_helper::<RBNode<ClaimedSeat>>(dynamic, trader_index).get_value();
        (
            claimed_seat.base_withdrawable_balance,
            claimed_seat.quote_withdrawable_balance,
        )
    }

    pub fn get_trader_key_by_index(&self, index: DataIndex) -> &Pubkey {
        let DynamicAccount { dynamic, .. } = self.borrow_market();

        &get_helper::<RBNode<ClaimedSeat>>(dynamic, index)
            .get_value()
            .trader
    }

    pub fn get_trader_voume(&self, trader: &Pubkey) -> QuoteAtoms {
        let DynamicAccount { fixed, dynamic } = self.borrow_market();

        let claimed_seats_tree: ClaimedSeatTreeReadOnly =
            ClaimedSeatTreeReadOnly::new(dynamic, fixed.claimed_seats_root_index, NIL);
        let trader_index: DataIndex =
            claimed_seats_tree.lookup_index(&ClaimedSeat::new_empty(*trader));
        let claimed_seat: &ClaimedSeat =
            get_helper::<RBNode<ClaimedSeat>>(dynamic, trader_index).get_value();

        claimed_seat.quote_volume
    }

    pub fn get_bids(&self) -> BooksideReadOnly {
        let DynamicAccount { dynamic, fixed } = self.borrow_market();
        BooksideReadOnly::new(
            dynamic,
            fixed.get_bids_root_index(),
            fixed.get_bids_best_index(),
        )
    }

    pub fn get_asks(&self) -> BooksideReadOnly {
        let DynamicAccount { dynamic, fixed } = self.borrow_market();
        BooksideReadOnly::new(
            dynamic,
            fixed.get_asks_root_index(),
            fixed.get_asks_best_index(),
        )
    }

    fn is_unbacked_global_order(
        &self,
        resting_order: &RestingOrder,
        is_bid: bool,
        global_trade_accounts_opts: &[Option<GlobalTradeAccounts>; 2],
        matched_base_atoms: BaseAtoms,
        matched_quote_atoms: QuoteAtoms,
    ) -> bool {
        if resting_order.get_order_type() == OrderType::Global {
            // If global accounts are needed but not present, then this will
            // crash. This is an intentional product decision. Would be
            // valid to walk past, but we have chosen to give no fill rather
            // than worse price if the taker takes the shortcut of not
            // including global account.
            let global_trade_accounts_opt: &Option<GlobalTradeAccounts> = if is_bid {
                &global_trade_accounts_opts[0]
            } else {
                &global_trade_accounts_opts[1]
            };
            let has_enough_tokens: bool = can_back_order(
                global_trade_accounts_opt,
                self.get_trader_key_by_index(resting_order.get_trader_index()),
                GlobalAtoms::new(if is_bid {
                    matched_base_atoms.as_u64()
                } else {
                    matched_quote_atoms.as_u64()
                }),
            );
            if !has_enough_tokens {
                return true;
            }
        }
        return false;
    }
}

// This generic impl covers MarketRef, MarketRefMut and other
// DynamicAccount variants that allow write access.
impl<Fixed: DerefOrBorrowMut<MarketFixed>, Dynamic: DerefOrBorrowMut<[u8]>>
    DynamicAccount<Fixed, Dynamic>
{
    fn borrow_mut(&mut self) -> MarketRefMut {
        MarketRefMut {
            fixed: self.fixed.deref_or_borrow_mut(),
            dynamic: self.dynamic.deref_or_borrow_mut(),
        }
    }

    pub fn market_expand(&mut self) -> ProgramResult {
        let DynamicAccount { fixed, dynamic } = self.borrow_mut();
        let mut free_list: FreeList<MarketUnusedFreeListPadding> =
            FreeList::new(dynamic, fixed.free_list_head_index);

        free_list.add(fixed.num_bytes_allocated);
        fixed.num_bytes_allocated += MARKET_BLOCK_SIZE as u32;
        fixed.free_list_head_index = free_list.get_head();
        Ok(())
    }

    pub fn claim_seat(&mut self, trader: &Pubkey) -> ProgramResult {
        let DynamicAccount { fixed, dynamic } = self.borrow_mut();
        let free_address: DataIndex = get_free_address_on_market_fixed(fixed, dynamic);

        let mut claimed_seats_tree: ClaimedSeatTree =
            ClaimedSeatTree::new(dynamic, fixed.claimed_seats_root_index, NIL);

        let claimed_seat: ClaimedSeat = ClaimedSeat::new_empty(*trader);
        require!(
            claimed_seats_tree.lookup_index(&claimed_seat) == NIL,
            ManifestError::AlreadyClaimedSeat,
            "Already claimed seat",
        )?;

        claimed_seats_tree.insert(free_address, claimed_seat);
        fixed.claimed_seats_root_index = claimed_seats_tree.get_root_index();

        get_mut_helper::<RBNode<ClaimedSeat>>(dynamic, free_address)
            .set_payload_type(MarketDataTreeNodeType::ClaimedSeat as u8);
        Ok(())
    }

    // Uses mut instead of immutable because of trait issues.
    pub fn get_trader_index(&mut self, trader: &Pubkey) -> DataIndex {
        let DynamicAccount { fixed, dynamic } = self.borrow_mut();

        let claimed_seats_tree: ClaimedSeatTreeReadOnly =
            ClaimedSeatTreeReadOnly::new(dynamic, fixed.claimed_seats_root_index, NIL);
        let trader_index: DataIndex =
            claimed_seats_tree.lookup_index(&ClaimedSeat::new_empty(*trader));
        trader_index
    }

    pub fn release_seat(&mut self, trader: &Pubkey) -> ProgramResult {
        let trader_seat_index: DataIndex = self.get_trader_index(trader);
        let DynamicAccount { fixed, dynamic } = self.borrow_mut();

        let mut claimed_seats_tree: ClaimedSeatTree =
            ClaimedSeatTree::new(dynamic, fixed.claimed_seats_root_index, NIL);
        claimed_seats_tree.remove_by_index(trader_seat_index);
        fixed.claimed_seats_root_index = claimed_seats_tree.get_root_index();

        // Put back seat on free list.
        let mut free_list: FreeList<MarketUnusedFreeListPadding> =
            FreeList::new(dynamic, fixed.free_list_head_index);
        free_list.add(trader_seat_index);
        fixed.free_list_head_index = trader_seat_index;

        Ok(())
    }

    pub fn deposit(&mut self, trader: &Pubkey, amount_atoms: u64, is_base: bool) -> ProgramResult {
        let trader_index: DataIndex = self.get_trader_index(trader);
        require!(
            trader_index != NIL,
            ManifestError::InvalidDepositAccounts,
            "No seat initialized",
        )?;

        let DynamicAccount { dynamic, .. } = self.borrow_mut();
        update_balance(dynamic, trader_index, is_base, true, amount_atoms)?;
        Ok(())
    }

    pub fn withdraw(&mut self, trader: &Pubkey, amount_atoms: u64, is_base: bool) -> ProgramResult {
        let trader_index: DataIndex = self.get_trader_index(trader);

        let DynamicAccount { dynamic, .. } = self.borrow_mut();
        update_balance(dynamic, trader_index, is_base, false, amount_atoms)?;
        Ok(())
    }

    /// Place an order and update the market
    ///
    /// 1. Check the order against the opposite bookside
    /// 2. Rest any amount of the order leftover on the book
    pub fn place_order(
        &mut self,
        args: AddOrderToMarketArgs,
    ) -> Result<AddOrderToMarketResult, ProgramError> {
        let AddOrderToMarketArgs {
            market,
            trader_index,
            num_base_atoms,
            price,
            is_bid,
            last_valid_slot,
            order_type,
            global_trade_accounts_opts,
            current_slot,
        } = args;
        assert_already_has_seat(trader_index)?;
        let now_slot: u32 = current_slot.unwrap_or_else(|| get_now_slot());

        assert_not_already_expired(last_valid_slot, now_slot)?;

        let DynamicAccount { fixed, dynamic } = self.borrow_mut();

        let mut current_maker_order_index: DataIndex = if is_bid {
            fixed.asks_best_index
        } else {
            fixed.bids_best_index
        };

        let mut total_base_atoms_traded: BaseAtoms = BaseAtoms::ZERO;
        let mut total_quote_atoms_traded: QuoteAtoms = QuoteAtoms::ZERO;

        let mut remaining_base_atoms: BaseAtoms = num_base_atoms;
        while remaining_base_atoms > BaseAtoms::ZERO && current_maker_order_index != NIL {
            let maker_order: &RestingOrder =
                get_helper::<RBNode<RestingOrder>>(dynamic, current_maker_order_index).get_value();

            // Remove the resting order if expired.
            if maker_order.is_expired(now_slot) {
                let next_maker_order_index: DataIndex = get_next_candidate_match_index(
                    fixed,
                    dynamic,
                    current_maker_order_index,
                    is_bid,
                );
                remove_and_update_balances(
                    fixed,
                    dynamic,
                    current_maker_order_index,
                    global_trade_accounts_opts,
                )?;
                current_maker_order_index = next_maker_order_index;
                continue;
            }

            // Stop trying to match if price no longer satisfies limit.
            if (is_bid && maker_order.get_price() > price)
                || (!is_bid && maker_order.get_price() < price)
            {
                break;
            }

            // Got a match. First make sure we are allowed to match. We check
            // inside the matching rather than skipping the matching altogether
            // because post only orders should fail, not produce a crossed book.
            trace!(
                "match {} {order_type:?} {price:?} with {other_order:?}",
                if is_bid { "bid" } else { "ask" }
            );
            assert_can_take(order_type)?;

            let maker_sequence_number = maker_order.get_sequence_number();
            let maker_trader_index: DataIndex = maker_order.get_trader_index();
            let did_fully_match_resting_order: bool =
                remaining_base_atoms >= maker_order.get_num_base_atoms();
            let base_atoms_traded: BaseAtoms = if did_fully_match_resting_order {
                maker_order.get_num_base_atoms()
            } else {
                remaining_base_atoms
            };

            let matched_price: QuoteAtomsPerBaseAtom = maker_order.get_price();

            // on full fill: round in favor of the taker
            // on partial fill: round in favor of the maker
            let quote_atoms_traded: QuoteAtoms = matched_price.checked_quote_for_base(
                base_atoms_traded,
                is_bid != did_fully_match_resting_order,
            )?;

            // If it is a global order, just in time bring the funds over, or
            // remove from the tree and continue on to the next order.
            let maker: Pubkey =
                get_helper::<RBNode<ClaimedSeat>>(dynamic, maker_order.get_trader_index())
                    .get_value()
                    .trader;
            let taker: Pubkey = get_helper::<RBNode<ClaimedSeat>>(dynamic, trader_index)
                .get_value()
                .trader;
            let is_global: bool = maker_order.is_global();

            if is_global {
                let global_trade_accounts_opt: &Option<GlobalTradeAccounts> = if is_bid {
                    &global_trade_accounts_opts[0]
                } else {
                    &global_trade_accounts_opts[1]
                };
                let has_enough_tokens: bool = try_to_move_global_tokens(
                    global_trade_accounts_opt,
                    &maker,
                    GlobalAtoms::new(if is_bid {
                        quote_atoms_traded.as_u64()
                    } else {
                        base_atoms_traded.as_u64()
                    }),
                )?;
                if !has_enough_tokens {
                    let next_maker_order_index: DataIndex = get_next_candidate_match_index(
                        fixed,
                        dynamic,
                        current_maker_order_index,
                        is_bid,
                    );
                    remove_and_update_balances(
                        fixed,
                        dynamic,
                        current_maker_order_index,
                        global_trade_accounts_opts,
                    )?;
                    current_maker_order_index = next_maker_order_index;
                    continue;
                }
            }

            total_base_atoms_traded = total_base_atoms_traded.checked_add(base_atoms_traded)?;
            total_quote_atoms_traded = total_quote_atoms_traded.checked_add(quote_atoms_traded)?;

            // Possibly increase bonus atom maker gets from the rounding the
            // quote in their favor. They will get one less than expected when
            // cancelling because of rounding, this counters that. This ensures
            // that the amount of quote that the maker has credit for when they
            // cancel/expire is always the maximum amount that could have been
            // used in matching that order.
            // Example:
            // Maker deposits 11            | Balance: 0 base 11 quote | Orders: []
            // Maker bid for 10@1.15        | Balance: 0 base 0 quote  | Orders: [bid 10@1.15]
            // Swap    5 base <--> 5 quote  | Balance: 5 base 0 quote  | Orders: [bid 5@1.15]
            //     <this code block>        | Balance: 5 base 1 quote  | Orders: [bid 5@1.15]
            // Maker cancel                 | Balance: 5 base 6 quote  | Orders: []
            //
            // The swapper deposited 5 base and withdrew 5 quote. The maker deposited 11 quote.
            // If we didnt do this adjustment, there would be an unaccounted for
            // quote atom.
            // Note that we do not have to do this on the other direction
            // because the amount of atoms that a maker needs to support an ask
            // is exact. The rounding is always on quote.
            if !is_bid {
                // These are only used when is_bid, included up here for borrow checker reasons.
                let previous_maker_quote_atoms_allocated: QuoteAtoms =
                    matched_price.checked_quote_for_base(maker_order.get_num_base_atoms(), true)?;
                let new_maker_quote_atoms_allocated: QuoteAtoms = matched_price
                    .checked_quote_for_base(
                        maker_order
                            .get_num_base_atoms()
                            .checked_sub(base_atoms_traded)?,
                        true,
                    )?;
                update_balance(
                    dynamic,
                    maker_trader_index,
                    is_bid,
                    true,
                    (previous_maker_quote_atoms_allocated
                        .checked_sub(new_maker_quote_atoms_allocated)?
                        .checked_sub(quote_atoms_traded)?)
                    .as_u64(),
                )?;
            }

            // Increase maker from the matched amount in the trade.
            update_balance(
                dynamic,
                maker_trader_index,
                !is_bid,
                true,
                if is_bid {
                    quote_atoms_traded.into()
                } else {
                    base_atoms_traded.into()
                },
            )?;
            // Decrease taker
            update_balance(
                dynamic,
                trader_index,
                !is_bid,
                false,
                if is_bid {
                    quote_atoms_traded.into()
                } else {
                    base_atoms_traded.into()
                },
            )?;
            // Increase taker
            update_balance(
                dynamic,
                trader_index,
                is_bid,
                true,
                if is_bid {
                    base_atoms_traded.into()
                } else {
                    quote_atoms_traded.into()
                },
            )?;

            // record maker & taker volume
            record_volume_by_trader_index(dynamic, maker_trader_index, quote_atoms_traded);
            record_volume_by_trader_index(dynamic, trader_index, quote_atoms_traded);

            emit_stack(FillLog {
                market,
                maker,
                taker,
                base_atoms: base_atoms_traded,
                quote_atoms: quote_atoms_traded,
                price: matched_price,
                maker_sequence_number,
                taker_sequence_number: fixed.order_sequence_number,
                taker_is_buy: PodBool::from(is_bid),
                is_maker_global: PodBool::from(is_global),
                _padding: [0; 14],
            })?;

            if did_fully_match_resting_order {
                // Get paid for removing a global order.
                if get_helper::<RBNode<RestingOrder>>(dynamic, current_maker_order_index)
                    .get_value()
                    .get_order_type()
                    == OrderType::Global
                {
                    let global_trade_accounts_opt: &Option<GlobalTradeAccounts> = if is_bid {
                        &global_trade_accounts_opts[0]
                    } else {
                        &global_trade_accounts_opts[1]
                    };
                    remove_from_global(&global_trade_accounts_opt, &maker)?;
                }

                let next_maker_order_index: DataIndex = get_next_candidate_match_index(
                    fixed,
                    dynamic,
                    current_maker_order_index,
                    is_bid,
                );
                remove_order_from_tree_and_free(
                    fixed,
                    dynamic,
                    current_maker_order_index,
                    !is_bid,
                )?;
                remaining_base_atoms = remaining_base_atoms.checked_sub(base_atoms_traded)?;
                current_maker_order_index = next_maker_order_index;
            } else {
                let other_order: &mut RestingOrder =
                    get_mut_helper::<RBNode<RestingOrder>>(dynamic, current_maker_order_index)
                        .get_mut_value();
                other_order.reduce(base_atoms_traded)?;
                remaining_base_atoms = BaseAtoms::ZERO;
                break;
            }
        }

        // Record volume on market
        fixed.quote_volume = fixed.quote_volume.wrapping_add(total_quote_atoms_traded);

        // Bump the order sequence number even for orders which do not end up
        // resting.
        let order_sequence_number: u64 = fixed.order_sequence_number;
        fixed.order_sequence_number = order_sequence_number.wrapping_add(1);

        // If there is nothing left to rest, then return before resting.
        if !order_type_can_rest(order_type)
            || remaining_base_atoms == BaseAtoms::ZERO
            || price == QuoteAtomsPerBaseAtom::ZERO
        {
            return Ok(AddOrderToMarketResult {
                order_sequence_number,
                order_index: NIL,
                base_atoms_traded: total_base_atoms_traded,
                quote_atoms_traded: total_quote_atoms_traded,
            });
        }

        self.rest_remaining(
            args,
            remaining_base_atoms,
            order_sequence_number,
            total_base_atoms_traded,
            total_quote_atoms_traded,
        )
    }

    /// Rest the remaining order onto the market in a RestingOrder.
    fn rest_remaining(
        &mut self,
        args: AddOrderToMarketArgs,
        remaining_base_atoms: BaseAtoms,
        order_sequence_number: u64,
        total_base_atoms_traded: BaseAtoms,
        total_quote_atoms_traded: QuoteAtoms,
    ) -> Result<AddOrderToMarketResult, ProgramError> {
        let AddOrderToMarketArgs {
            trader_index,
            price,
            is_bid,
            last_valid_slot,
            order_type,
            global_trade_accounts_opts,
            ..
        } = args;
        let DynamicAccount { fixed, dynamic } = self.borrow_mut();

        // Put the remaining in an order on the other bookside.
        let free_address: DataIndex = get_free_address_on_market_fixed(fixed, dynamic);

        let resting_order: RestingOrder = RestingOrder::new(
            trader_index,
            remaining_base_atoms,
            price,
            order_sequence_number,
            last_valid_slot,
            is_bid,
            order_type,
        )?;

        if resting_order.is_global() {
            let global_trade_accounts_opt: &Option<GlobalTradeAccounts> = if is_bid {
                &global_trade_accounts_opts[1]
            } else {
                &global_trade_accounts_opts[0]
            };
            require!(
                global_trade_accounts_opt.is_some(),
                ManifestError::MissingGlobal,
                "Missing global accounts when adding a global",
            )?;
            try_to_add_to_global(&global_trade_accounts_opt.as_ref().unwrap(), &resting_order)?;
        } else {
            // Place the remaining.
            // Rounds up quote atoms so price can be rounded in favor of taker
            update_balance(
                dynamic,
                trader_index,
                !is_bid,
                false,
                if is_bid {
                    remaining_base_atoms.checked_mul(price, true)?.into()
                } else {
                    remaining_base_atoms.into()
                },
            )?;
        }
        insert_order_into_tree(is_bid, fixed, dynamic, free_address, &resting_order);

        get_mut_helper::<RBNode<RestingOrder>>(dynamic, free_address)
            .set_payload_type(MarketDataTreeNodeType::RestingOrder as u8);

        Ok(AddOrderToMarketResult {
            order_sequence_number,
            order_index: free_address,
            base_atoms_traded: total_base_atoms_traded,
            quote_atoms_traded: total_quote_atoms_traded,
        })
    }

    // Does a linear scan over the orderbook to find the index to cancel.
    pub fn cancel_order(
        &mut self,
        trader_index: DataIndex,
        order_sequence_number: u64,
        global_trade_accounts_opts: &[Option<GlobalTradeAccounts>; 2],
    ) -> ProgramResult {
        let DynamicAccount { fixed, dynamic } = self.borrow_mut();

        let mut index_to_remove: DataIndex = NIL;
        for is_searching_bids in [false, true] {
            let tree: BooksideReadOnly = if is_searching_bids {
                BooksideReadOnly::new(dynamic, fixed.bids_root_index, fixed.bids_best_index)
            } else {
                BooksideReadOnly::new(dynamic, fixed.asks_root_index, fixed.asks_best_index)
            };
            for (index, resting_order) in tree.iter::<RestingOrder>() {
                if resting_order.get_sequence_number() == order_sequence_number {
                    require!(
                        resting_order.get_trader_index() == trader_index,
                        ManifestError::InvalidCancel,
                        "Cannot cancel for another trader",
                    )?;
                    require!(
                        index_to_remove == NIL,
                        ManifestError::InvalidCancel,
                        "Book is broken, matched multiple orders",
                    )?;
                    index_to_remove = index;
                }
            }
            if index_to_remove != NIL {
                // Cancel order by index will update balances.
                self.cancel_order_by_index(
                    trader_index,
                    index_to_remove,
                    global_trade_accounts_opts,
                )?;
                return Ok(());
            }
        }

        // Do not fail silently.
        Err(ManifestError::InvalidCancel.into())
    }

    pub fn cancel_order_by_index(
        &mut self,
        trader_index: DataIndex,
        order_index: DataIndex,
        global_trade_accounts_opts: &[Option<GlobalTradeAccounts>; 2],
    ) -> ProgramResult {
        let DynamicAccount { fixed, dynamic } = self.borrow_mut();

        let resting_order: &RestingOrder =
            get_helper::<RBNode<RestingOrder>>(dynamic, order_index).get_value();
        let is_bid: bool = resting_order.get_is_bid();
        let amount_atoms: u64 = if is_bid {
            (resting_order
                .get_price()
                .checked_quote_for_base(resting_order.get_num_base_atoms(), true)
                .unwrap())
            .into()
        } else {
            resting_order.get_num_base_atoms().into()
        };

        // Update the accounting for the order that was just canceled.
        if resting_order.is_global() {
            let global_trade_accounts_opt: &Option<GlobalTradeAccounts> = if is_bid {
                &global_trade_accounts_opts[1]
            } else {
                &global_trade_accounts_opts[0]
            };
            let trader: &Pubkey = &get_helper::<RBNode<ClaimedSeat>>(dynamic, trader_index)
                .get_value()
                .trader;
            remove_from_global(&global_trade_accounts_opt, trader)?
        } else {
            update_balance(dynamic, trader_index, !is_bid, true, amount_atoms)?;
        }
        remove_order_from_tree_and_free(fixed, dynamic, order_index, is_bid)?;

        Ok(())
    }
}

fn remove_order_from_tree(
    fixed: &mut MarketFixed,
    dynamic: &mut [u8],
    order_index: DataIndex,
    is_bids: bool,
) -> ProgramResult {
    let mut tree: Bookside = if is_bids {
        Bookside::new(dynamic, fixed.bids_root_index, fixed.bids_best_index)
    } else {
        Bookside::new(dynamic, fixed.asks_root_index, fixed.asks_best_index)
    };
    tree.remove_by_index(order_index);

    // Possibly changes the root and/or best.
    if is_bids {
        trace!(
            "remove order bid root:{}->{} max:{}->{}",
            fixed.bids_root_index,
            tree.get_root_index(),
            fixed.bids_best_index,
            tree.get_max_index()
        );
        fixed.bids_root_index = tree.get_root_index();
        fixed.bids_best_index = tree.get_max_index();
    } else {
        trace!(
            "remove order ask root:{}->{} max:{}->{}",
            fixed.asks_root_index,
            tree.get_root_index(),
            fixed.asks_best_index,
            tree.get_max_index()
        );
        fixed.asks_root_index = tree.get_root_index();
        fixed.asks_best_index = tree.get_max_index();
    }
    Ok(())
}

// Remove order from the tree, free the block.
fn remove_order_from_tree_and_free(
    fixed: &mut MarketFixed,
    dynamic: &mut [u8],
    order_index: DataIndex,
    is_bids: bool,
) -> ProgramResult {
    remove_order_from_tree(fixed, dynamic, order_index, is_bids)?;
    let mut free_list: FreeList<MarketUnusedFreeListPadding> =
        FreeList::new(dynamic, fixed.free_list_head_index);
    free_list.add(order_index);
    fixed.free_list_head_index = order_index;
    Ok(())
}

fn update_balance(
    dynamic: &mut [u8],
    trader_index: DataIndex,
    is_base: bool,
    is_increase: bool,
    amount_atoms: u64,
) -> ProgramResult {
    let claimed_seat: &mut ClaimedSeat =
        get_mut_helper::<RBNode<ClaimedSeat>>(dynamic, trader_index).get_mut_value();

    trace!("update_balance_by_trader_index idx:{trader_index} base:{is_base} inc:{is_increase} amount:{amount_atoms}");
    if is_base {
        if is_increase {
            claimed_seat.base_withdrawable_balance = claimed_seat
                .base_withdrawable_balance
                .checked_add(BaseAtoms::new(amount_atoms))?;
        } else {
            require!(
                claimed_seat.base_withdrawable_balance >= BaseAtoms::new(amount_atoms),
                ProgramError::InsufficientFunds,
                "Not enough base atoms. Has {}, needs {}",
                claimed_seat.base_withdrawable_balance,
                amount_atoms
            )?;
            claimed_seat.base_withdrawable_balance = claimed_seat
                .base_withdrawable_balance
                .checked_sub(BaseAtoms::new(amount_atoms))?;
        }
    } else if is_increase {
        claimed_seat.quote_withdrawable_balance = claimed_seat
            .quote_withdrawable_balance
            .checked_add(QuoteAtoms::new(amount_atoms))?;
    } else {
        require!(
            claimed_seat.quote_withdrawable_balance >= QuoteAtoms::new(amount_atoms),
            ProgramError::InsufficientFunds,
            "Not enough quote atoms. Has {}, needs {}",
            claimed_seat.quote_withdrawable_balance,
            amount_atoms
        )?;
        claimed_seat.quote_withdrawable_balance = claimed_seat
            .quote_withdrawable_balance
            .checked_sub(QuoteAtoms::new(amount_atoms))?;
    }
    Ok(())
}

fn record_volume_by_trader_index(
    dynamic: &mut [u8],
    trader_index: DataIndex,
    amount_atoms: QuoteAtoms,
) {
    let claimed_seat: &mut ClaimedSeat =
        get_mut_helper::<RBNode<ClaimedSeat>>(dynamic, trader_index).get_mut_value();
    claimed_seat.quote_volume = claimed_seat.quote_volume.wrapping_add(amount_atoms);
}

#[inline(always)]
fn insert_order_into_tree(
    is_bid: bool,
    fixed: &mut MarketFixed,
    dynamic: &mut [u8],
    free_address: DataIndex,
    resting_order: &RestingOrder,
) {
    let mut tree: Bookside = if is_bid {
        Bookside::new(dynamic, fixed.bids_root_index, fixed.bids_best_index)
    } else {
        Bookside::new(dynamic, fixed.asks_root_index, fixed.asks_best_index)
    };
    tree.insert(free_address, *resting_order);
    if is_bid {
        trace!(
            "insert order bid {resting_order:?} root:{}->{} max:{}->{}->{}",
            fixed.bids_root_index,
            tree.get_root_index(),
            fixed.bids_best_index,
            tree.get_max_index(),
            tree.get_next_lower_index::<RestingOrder>(tree.get_max_index()),
        );
        fixed.bids_root_index = tree.get_root_index();
        fixed.bids_best_index = tree.get_max_index();
    } else {
        trace!(
            "insert order ask {resting_order:?} root:{}->{} max:{}->{}->{}",
            fixed.asks_root_index,
            tree.get_root_index(),
            fixed.asks_best_index,
            tree.get_max_index(),
            tree.get_next_lower_index::<RestingOrder>(tree.get_max_index()),
        );
        fixed.asks_root_index = tree.get_root_index();
        fixed.asks_best_index = tree.get_max_index();
    }
}

fn get_next_candidate_match_index(
    fixed: &MarketFixed,
    dynamic: &[u8],
    current_maker_order_index: DataIndex,
    is_bid: bool,
) -> DataIndex {
    if is_bid {
        let tree: BooksideReadOnly =
            BooksideReadOnly::new(dynamic, fixed.asks_root_index, fixed.asks_best_index);
        let next_order_index: DataIndex =
            tree.get_next_lower_index::<RestingOrder>(current_maker_order_index);
        next_order_index
    } else {
        let tree: BooksideReadOnly =
            BooksideReadOnly::new(dynamic, fixed.bids_root_index, fixed.bids_best_index);
        let next_order_index: DataIndex =
            tree.get_next_lower_index::<RestingOrder>(current_maker_order_index);
        next_order_index
    }
}

fn get_free_address_on_market_fixed(fixed: &mut MarketFixed, dynamic: &mut [u8]) -> DataIndex {
    let mut free_list: FreeList<MarketUnusedFreeListPadding> =
        FreeList::new(dynamic, fixed.free_list_head_index);
    let free_address: DataIndex = free_list.remove();
    fixed.free_list_head_index = free_list.get_head();
    free_address
}

fn remove_and_update_balances(
    fixed: &mut MarketFixed,
    dynamic: &mut [u8],
    order_to_remove_index: DataIndex,
    global_trade_accounts_opts: &[Option<GlobalTradeAccounts>; 2],
) -> ProgramResult {
    let resting_order_to_remove: &RestingOrder =
        get_helper::<RBNode<RestingOrder>>(dynamic, order_to_remove_index).get_value();
    let order_to_remove_is_bid: bool = resting_order_to_remove.get_is_bid();

    // Global order balances are accounted for on the global accounts, not on the market.
    if resting_order_to_remove.is_global() {
        let global_trade_accounts_opt: &Option<GlobalTradeAccounts> = if order_to_remove_is_bid {
            &global_trade_accounts_opts[1]
        } else {
            &global_trade_accounts_opts[0]
        };
        let maker: &Pubkey =
            &get_helper::<RBNode<ClaimedSeat>>(dynamic, resting_order_to_remove.get_trader_index())
                .get_value()
                .trader;
        remove_from_global(&global_trade_accounts_opt, maker)?;
    } else {
        // Return the exact number of atoms if the resting order is an
        // ask. If the resting order is bid, multiply by price and round
        // in favor of the taker which here means up. The maker places
        // the minimum number of atoms required.
        let amount_atoms_to_return: u64 = if order_to_remove_is_bid {
            resting_order_to_remove
                .get_price()
                .checked_quote_for_base(resting_order_to_remove.get_num_base_atoms(), true)?
                .as_u64()
        } else {
            resting_order_to_remove.get_num_base_atoms().as_u64()
        };
        update_balance(
            dynamic,
            resting_order_to_remove.get_trader_index(),
            !order_to_remove_is_bid,
            true,
            amount_atoms_to_return,
        )?;
    }
    remove_order_from_tree_and_free(
        fixed,
        dynamic,
        order_to_remove_index,
        order_to_remove_is_bid,
    )?;
    Ok(())
}<|MERGE_RESOLUTION|>--- conflicted
+++ resolved
@@ -282,8 +282,6 @@
         fixed.get_quote_mint()
     }
 
-<<<<<<< HEAD
-=======
     pub fn has_two_free_blocks(&self) -> bool {
         let DynamicAccount { fixed, dynamic, .. } = self.borrow_market();
         let free_list_head_index: DataIndex = fixed.free_list_head_index;
@@ -295,8 +293,6 @@
         free_list_head.has_next()
     }
 
-    // TODO: adapt to new rounding
->>>>>>> 977eb1d6
     pub fn impact_quote_atoms(
         &self,
         is_bid: bool,
