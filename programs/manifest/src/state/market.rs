use bytemuck::{Pod, Zeroable};
use hypertree::{
    get_helper, get_mut_helper, trace, DataIndex, FreeList, Get, HyperTreeReadOperations,
    HyperTreeValueIteratorTrait, HyperTreeWriteOperations, PodBool, RBNode, RedBlackTree,
    RedBlackTreeReadOnly, NIL,
};
use solana_program::{entrypoint::ProgramResult, program_error::ProgramError, pubkey::Pubkey};
use static_assertions::const_assert_eq;
use std::mem::size_of;

use crate::{
    logs::{emit_stack, FillLog},
    program::{batch_update::MarketDataTreeNodeType, ManifestError},
    quantities::{BaseAtoms, GlobalAtoms, QuoteAtoms, QuoteAtomsPerBaseAtom, WrapperU64},
    require,
    state::{
        utils::{assert_can_take, remove_from_global, try_to_move_global_tokens},
        OrderType,
    },
    validation::{
        get_vault_address, loaders::GlobalTradeAccounts, ManifestAccount, MintAccountInfo,
    },
};

use super::{
    claimed_seat::ClaimedSeat,
    constants::{MARKET_BLOCK_SIZE, MARKET_FIXED_SIZE},
    order_type_can_rest,
    utils::{
        assert_already_has_seat, assert_not_already_expired, can_back_order, get_now_slot,
        try_to_add_to_global,
    },
    DerefOrBorrow, DerefOrBorrowMut, DynamicAccount, RestingOrder, MARKET_FIXED_DISCRIMINANT,
    MARKET_FREE_LIST_BLOCK_SIZE,
};

pub struct AddOrderToMarketArgs<'a, 'info> {
    pub market: Pubkey,
    pub trader_index: DataIndex,
    pub num_base_atoms: BaseAtoms,
    pub price: QuoteAtomsPerBaseAtom,
    pub is_bid: bool,
    pub last_valid_slot: u32,
    pub order_type: OrderType,
    pub global_trade_accounts_opts: &'a [Option<GlobalTradeAccounts<'a, 'info>>; 2],
    pub current_slot: Option<u32>,
}

pub struct AddOrderToMarketResult {
    pub order_sequence_number: u64,
    pub order_index: DataIndex,
    pub base_atoms_traded: BaseAtoms,
    pub quote_atoms_traded: QuoteAtoms,
}

#[repr(C, packed)]
#[derive(Default, Copy, Clone, Pod, Zeroable)]
struct MarketUnusedFreeListPadding {
    _padding: [u64; 9],
    _padding2: [u8; 4],
}
// 4 bytes are for the free list, rest is payload.
const_assert_eq!(
    size_of::<MarketUnusedFreeListPadding>(),
    MARKET_FREE_LIST_BLOCK_SIZE
);
// Does not need to align to word boundaries because does not deserialize.

#[repr(C)]
#[derive(Default, Copy, Clone, Zeroable, Pod)]
pub struct MarketFixed {
    /// Discriminant for identifying this type of account.
    pub discriminant: u64,

    /// Version
    version: u8,
    base_mint_decimals: u8,
    quote_mint_decimals: u8,
    base_vault_bump: u8,
    quote_vault_bump: u8,
    _padding1: [u8; 3],

    /// Base mint
    base_mint: Pubkey,
    /// Quote mint
    quote_mint: Pubkey,

    /// Base vault
    base_vault: Pubkey,
    /// Quote vault
    quote_vault: Pubkey,

    /// The sequence number of the next order.
    order_sequence_number: u64,

    /// Num bytes allocated as RestingOrder or ClaimedSeat or FreeList. Does not
    /// include the fixed bytes.
    num_bytes_allocated: u32,

    /// Red-black tree root representing the bids in the order book.
    bids_root_index: DataIndex,
    bids_best_index: DataIndex,

    /// Red-black tree root representing the asks in the order book.
    asks_root_index: DataIndex,
    asks_best_index: DataIndex,

    /// Red-black tree root representing the seats
    claimed_seats_root_index: DataIndex,

    /// LinkedList representing all free blocks that could be used for ClaimedSeats or RestingOrders
    free_list_head_index: DataIndex,

    _padding2: [u32; 1],

    /// Quote volume traded over lifetime, can overflow. This is for
    /// informational and monitoring purposes only. This is not guaranteed to
    /// be maintained. It does not secure any value in manifest.
    /// Use at your own risk.
    quote_volume: QuoteAtoms,

    // Unused padding. Saved in case a later version wants to be backwards
    // compatible. Also, it is nice to have the fixed size be a round number,
    // 256 bytes.
    _padding3: [u64; 8],
}
const_assert_eq!(
    size_of::<MarketFixed>(),
    8 +   // discriminant
    1 +   // version
    1 +   // base_mint_decimals
    1 +   // quote_mint_decimals
    1 +   // base_vault_bump
    1 +   // quote_vault_bump
    3 +   // padding
    32 +  // base_mint
    32 +  // quote_mint
    32 +  // base_vault
    32 +  // quote_vault
    8 +   // order_sequence_number
    4 +   // num_bytes_allocated
    4 +   // bids_root_index
    4 +   // bids_best_index
    4 +   // asks_root_index
    4 +   // asks_best_index
    4 +   // claimed_seats_root_index
    4 +   // claimed_seats_best_index
    4 +   // free_list_head_index
    8 +   // padding2
    64 // padding4
);
const_assert_eq!(size_of::<MarketFixed>(), MARKET_FIXED_SIZE);
const_assert_eq!(size_of::<MarketFixed>() % 8, 0);
impl Get for MarketFixed {}

impl MarketFixed {
    pub fn new_empty(
        base_mint: &MintAccountInfo,
        quote_mint: &MintAccountInfo,
        market_key: &Pubkey,
    ) -> Self {
        let (base_vault, base_vault_bump) = get_vault_address(market_key, base_mint.info.key);
        let (quote_vault, quote_vault_bump) = get_vault_address(market_key, quote_mint.info.key);
        MarketFixed {
            discriminant: MARKET_FIXED_DISCRIMINANT,
            version: 0,
            base_mint_decimals: base_mint.mint.decimals,
            quote_mint_decimals: quote_mint.mint.decimals,
            base_vault_bump,
            quote_vault_bump,
            _padding1: [0; 3],
            base_mint: *base_mint.info.key,
            quote_mint: *quote_mint.info.key,
            base_vault,
            quote_vault,
            order_sequence_number: 0,
            num_bytes_allocated: 0,
            bids_root_index: NIL,
            bids_best_index: NIL,
            asks_root_index: NIL,
            asks_best_index: NIL,
            claimed_seats_root_index: NIL,
            free_list_head_index: NIL,
            _padding2: [0; 1],
            quote_volume: QuoteAtoms::ZERO,
            _padding3: [0; 8],
        }
    }

    pub fn get_base_mint(&self) -> &Pubkey {
        &self.base_mint
    }
    pub fn get_quote_mint(&self) -> &Pubkey {
        &self.quote_mint
    }
    pub fn get_base_vault(&self) -> &Pubkey {
        &self.base_vault
    }
    pub fn get_quote_vault(&self) -> &Pubkey {
        &self.quote_vault
    }
    pub fn get_base_mint_decimals(&self) -> u8 {
        self.base_mint_decimals
    }
    pub fn get_quote_mint_decimals(&self) -> u8 {
        self.quote_mint_decimals
    }
    pub fn get_base_vault_bump(&self) -> u8 {
        self.base_vault_bump
    }
    pub fn get_quote_vault_bump(&self) -> u8 {
        self.quote_vault_bump
    }
    pub fn get_quote_volume(&self) -> QuoteAtoms {
        self.quote_volume
    }

    // Used only in this file to construct iterator
    pub(crate) fn get_bids_root_index(&self) -> DataIndex {
        self.bids_root_index
    }
    pub(crate) fn get_asks_root_index(&self) -> DataIndex {
        self.asks_root_index
    }
    pub(crate) fn get_bids_best_index(&self) -> DataIndex {
        self.bids_best_index
    }
    pub(crate) fn get_asks_best_index(&self) -> DataIndex {
        self.asks_best_index
    }

    // Used in benchmark
    pub fn has_free_block(&self) -> bool {
        self.free_list_head_index != NIL
    }
}

impl ManifestAccount for MarketFixed {
    fn verify_discriminant(&self) -> ProgramResult {
        require!(
            self.discriminant == MARKET_FIXED_DISCRIMINANT,
            ProgramError::InvalidAccountData,
            "Invalid market discriminant actual: {} expected: {}",
            self.discriminant,
            MARKET_FIXED_DISCRIMINANT
        )?;
        Ok(())
    }
}

/// Fully owned Market, used in clients that can copy.
pub type MarketValue = DynamicAccount<MarketFixed, Vec<u8>>;
/// Full market reference type.
pub type MarketRef<'a> = DynamicAccount<&'a MarketFixed, &'a [u8]>;
/// Full market reference type.
pub type MarketRefMut<'a> = DynamicAccount<&'a mut MarketFixed, &'a mut [u8]>;

pub type ClaimedSeatTree<'a> = RedBlackTree<'a, ClaimedSeat>;
pub type ClaimedSeatTreeReadOnly<'a> = RedBlackTreeReadOnly<'a, ClaimedSeat>;
pub type Bookside<'a> = RedBlackTree<'a, RestingOrder>;
pub type BooksideReadOnly<'a> = RedBlackTreeReadOnly<'a, RestingOrder>;

// This generic impl covers MarketRef, MarketRefMut and other
// DynamicAccount variants that allow read access.
impl<Fixed: DerefOrBorrow<MarketFixed>, Dynamic: DerefOrBorrow<[u8]>>
    DynamicAccount<Fixed, Dynamic>
{
    fn borrow_market(&self) -> MarketRef {
        MarketRef {
            fixed: self.fixed.deref_or_borrow(),
            dynamic: self.dynamic.deref_or_borrow(),
        }
    }

    pub fn get_base_mint(&self) -> &Pubkey {
        let DynamicAccount { fixed, .. } = self.borrow_market();
        fixed.get_base_mint()
    }

    pub fn get_quote_mint(&self) -> &Pubkey {
        let DynamicAccount { fixed, .. } = self.borrow_market();
        fixed.get_quote_mint()
    }

    // TODO: adapt to new rounding
    pub fn impact_quote_atoms(
        &self,
        is_bid: bool,
        limit_base_atoms: BaseAtoms,
        _global_trade_accounts_opts: &[Option<GlobalTradeAccounts>; 2],
    ) -> Result<QuoteAtoms, ProgramError> {
        let now_slot: u32 = get_now_slot();

        let book = if is_bid {
            self.get_asks()
        } else {
            self.get_bids()
        };

        let mut total_quote_atoms_matched: QuoteAtoms = QuoteAtoms::ZERO;
        let mut remaining_base_atoms = limit_base_atoms;
        for (_, resting_order) in book.iter::<RestingOrder>() {
            if resting_order.is_expired(now_slot) {
                continue;
            }
            let matched_price = resting_order.get_price();
            let matched_base_atoms = resting_order.get_num_base_atoms().min(remaining_base_atoms);
            let matched_quote_atoms =
                matched_price.checked_quote_for_base(matched_base_atoms, is_bid)?;

            if resting_order.get_order_type() == OrderType::Global {
                // TODO: Check if the order is backed
            }
            total_quote_atoms_matched =
                total_quote_atoms_matched.checked_add(matched_quote_atoms)?;
            if matched_base_atoms == remaining_base_atoms {
                break;
            }

            remaining_base_atoms = remaining_base_atoms.checked_sub(matched_base_atoms)?;

            if remaining_base_atoms == BaseAtoms::ZERO {
                break;
            }
        }

        return Ok(total_quote_atoms_matched);
    }

    /// How many base atoms you get when you trade in limit_quote_atoms.
    pub fn impact_base_atoms(
        &self,
        is_bid: bool,
        limit_quote_atoms: QuoteAtoms,
        global_trade_accounts_opts: &[Option<GlobalTradeAccounts>; 2],
    ) -> Result<BaseAtoms, ProgramError> {
        let now_slot: u32 = get_now_slot();

        let book: RedBlackTreeReadOnly<'_, RestingOrder> = if is_bid {
            self.get_asks()
        } else {
            self.get_bids()
        };

        let mut total_matched_base_atoms: BaseAtoms = BaseAtoms::ZERO;
        let mut remaining_quote_atoms: QuoteAtoms = limit_quote_atoms;
<<<<<<< HEAD
        for (_, resting_order) in book.iter::<RestingOrder>() {
            if resting_order.is_expired(now_slot) {
                continue;
            }

            let matched_price: QuoteAtomsPerBaseAtom = resting_order.get_price();
            // caller signal can ensure quote is a lower or upper bound by rounding of base amount
            let price_limited_base_atoms =
                matched_price.checked_base_for_quote(remaining_quote_atoms, round_up)?;
            let did_fully_match_resting_order =
                price_limited_base_atoms >= resting_order.get_num_base_atoms();
            let matched_base_atoms = if did_fully_match_resting_order {
                resting_order.get_num_base_atoms()
            } else {
                price_limited_base_atoms
            };
            let matched_quote_atoms = matched_price.checked_quote_for_base(
=======

        for (_, other_order) in book.iter::<RestingOrder>() {
            if other_order.is_expired(now_slot) {
                continue;
            }

            let matched_price: QuoteAtomsPerBaseAtom = other_order.get_price();
            // base_atoms_limit is the number of base atoms that you get if you
            // were to trade all of the remaining quote atoms at the current
            // price. Rounding is done in the taker favor because at the limit,
            // it is a full match. So if you are checking against asks with 100
            // quote remaining against price 1.001, then the answer should be
            // 100, because the rounding is in favor of the taker. It takes 100
            // base atoms to exhaust 100 quote atoms at that price.
            let base_atoms_limit: BaseAtoms =
                matched_price.checked_base_for_quote(remaining_quote_atoms, !is_bid)?;
            // Either fill the entire resting order, or only the
            // base_atoms_limit, in which case, this is the last iteration.
            let matched_base_atoms: BaseAtoms =
                other_order.get_num_base_atoms().min(base_atoms_limit);
            let did_fully_match_resting_order: bool =
                base_atoms_limit >= other_order.get_num_base_atoms();

            // Number of quote atoms matched exactly. Always round in taker favor
            // here because we already know that taker did not finish on the last
            // order, so fully exhausted it and thus are rounding in taker
            // favor.
            let matched_quote_atoms: QuoteAtoms = matched_price.checked_quote_for_base(
>>>>>>> c7810454
                matched_base_atoms,
                is_bid != did_fully_match_resting_order,
            )?;

            // TODO: Clean this up into a separate function.
            if resting_order.get_order_type() == OrderType::Global {
                // If global accounts are needed but not present, then this will
                // crash. This is an intentional product decision. Would be
                // valid to walk past, but we have chosen to give no fill rather
                // than worse price if the taker takes the shortcut of not
                // including global account.
                let global_trade_accounts_opt: &Option<GlobalTradeAccounts> = if is_bid {
                    &global_trade_accounts_opts[0]
                } else {
                    &global_trade_accounts_opts[1]
                };
                let has_enough_tokens: bool = can_back_order(
                    global_trade_accounts_opt,
                    self.get_trader_key_by_index(resting_order.get_trader_index()),
                    GlobalAtoms::new(if is_bid {
                        matched_base_atoms.as_u64()
                    } else {
                        matched_quote_atoms.as_u64()
                    }),
                );
                if !has_enough_tokens {
                    continue;
                }
            }

            total_matched_base_atoms = total_matched_base_atoms.checked_add(matched_base_atoms)?;

            if matched_base_atoms == base_atoms_limit {
                break;
            }

            remaining_quote_atoms = remaining_quote_atoms.checked_sub(matched_quote_atoms)?;
            if remaining_quote_atoms == QuoteAtoms::ZERO {
                break;
            }
        }

        // Note that when there are not enough orders on the market to use up or
        // to receive the desired number of quote atoms, this returns just the
        // full amount on the bookside without differentiating that return.

        return Ok(total_matched_base_atoms);
    }

    pub fn get_order_by_index(&self, index: DataIndex) -> &RestingOrder {
        let DynamicAccount { dynamic, .. } = self.borrow_market();
        &get_helper::<RBNode<RestingOrder>>(dynamic, index).get_value()
    }

    pub fn get_trader_balance(&self, trader: &Pubkey) -> (BaseAtoms, QuoteAtoms) {
        let DynamicAccount { fixed, dynamic } = self.borrow_market();

        let claimed_seats_tree: ClaimedSeatTreeReadOnly =
            ClaimedSeatTreeReadOnly::new(dynamic, fixed.claimed_seats_root_index, NIL);
        let trader_index: DataIndex =
            claimed_seats_tree.lookup_index(&ClaimedSeat::new_empty(*trader));
        let claimed_seat: &ClaimedSeat =
            get_helper::<RBNode<ClaimedSeat>>(dynamic, trader_index).get_value();
        (
            claimed_seat.base_withdrawable_balance,
            claimed_seat.quote_withdrawable_balance,
        )
    }

    pub fn get_trader_key_by_index(&self, index: DataIndex) -> &Pubkey {
        let DynamicAccount { dynamic, .. } = self.borrow_market();

        &get_helper::<RBNode<ClaimedSeat>>(dynamic, index)
            .get_value()
            .trader
    }

    pub fn get_trader_voume(&self, trader: &Pubkey) -> QuoteAtoms {
        let DynamicAccount { fixed, dynamic } = self.borrow_market();

        let claimed_seats_tree: ClaimedSeatTreeReadOnly =
            ClaimedSeatTreeReadOnly::new(dynamic, fixed.claimed_seats_root_index, NIL);
        let trader_index: DataIndex =
            claimed_seats_tree.lookup_index(&ClaimedSeat::new_empty(*trader));
        let claimed_seat: &ClaimedSeat =
            get_helper::<RBNode<ClaimedSeat>>(dynamic, trader_index).get_value();

        claimed_seat.quote_volume
    }

    pub fn get_bids(&self) -> BooksideReadOnly {
        let DynamicAccount { dynamic, fixed } = self.borrow_market();
        BooksideReadOnly::new(
            dynamic,
            fixed.get_bids_root_index(),
            fixed.get_bids_best_index(),
        )
    }

    pub fn get_asks(&self) -> BooksideReadOnly {
        let DynamicAccount { dynamic, fixed } = self.borrow_market();
        BooksideReadOnly::new(
            dynamic,
            fixed.get_asks_root_index(),
            fixed.get_asks_best_index(),
        )
    }
}

// This generic impl covers MarketRef, MarketRefMut and other
// DynamicAccount variants that allow write access.
impl<Fixed: DerefOrBorrowMut<MarketFixed>, Dynamic: DerefOrBorrowMut<[u8]>>
    DynamicAccount<Fixed, Dynamic>
{
    fn borrow_mut(&mut self) -> MarketRefMut {
        MarketRefMut {
            fixed: self.fixed.deref_or_borrow_mut(),
            dynamic: self.dynamic.deref_or_borrow_mut(),
        }
    }

    pub fn market_expand(&mut self) -> ProgramResult {
        let DynamicAccount { fixed, dynamic } = self.borrow_mut();
        let mut free_list: FreeList<MarketUnusedFreeListPadding> =
            FreeList::new(dynamic, fixed.free_list_head_index);

        free_list.add(fixed.num_bytes_allocated);
        fixed.num_bytes_allocated += MARKET_BLOCK_SIZE as u32;
        fixed.free_list_head_index = free_list.get_head();
        Ok(())
    }

    pub fn claim_seat(&mut self, trader: &Pubkey) -> ProgramResult {
        let DynamicAccount { fixed, dynamic } = self.borrow_mut();
        let free_address: DataIndex = get_free_address_on_market_fixed(fixed, dynamic);

        let mut claimed_seats_tree: ClaimedSeatTree =
            ClaimedSeatTree::new(dynamic, fixed.claimed_seats_root_index, NIL);

        let claimed_seat: ClaimedSeat = ClaimedSeat::new_empty(*trader);
        require!(
            claimed_seats_tree.lookup_index(&claimed_seat) == NIL,
            ManifestError::AlreadyClaimedSeat,
            "Already claimed seat",
        )?;

        claimed_seats_tree.insert(free_address, claimed_seat);
        fixed.claimed_seats_root_index = claimed_seats_tree.get_root_index();

        get_mut_helper::<RBNode<ClaimedSeat>>(dynamic, free_address)
            .set_payload_type(MarketDataTreeNodeType::ClaimedSeat as u8);
        Ok(())
    }

    // Uses mut instead of immutable because of trait issues.
    pub fn get_trader_index(&mut self, trader: &Pubkey) -> DataIndex {
        let DynamicAccount { fixed, dynamic } = self.borrow_mut();

        let claimed_seats_tree: ClaimedSeatTreeReadOnly =
            ClaimedSeatTreeReadOnly::new(dynamic, fixed.claimed_seats_root_index, NIL);
        let trader_index: DataIndex =
            claimed_seats_tree.lookup_index(&ClaimedSeat::new_empty(*trader));
        trader_index
    }

    pub fn release_seat(&mut self, trader: &Pubkey) -> ProgramResult {
        let trader_seat_index: DataIndex = self.get_trader_index(trader);
        let DynamicAccount { fixed, dynamic } = self.borrow_mut();

        let mut claimed_seats_tree: ClaimedSeatTree =
            ClaimedSeatTree::new(dynamic, fixed.claimed_seats_root_index, NIL);
        claimed_seats_tree.remove_by_index(trader_seat_index);
        fixed.claimed_seats_root_index = claimed_seats_tree.get_root_index();

        // Put back seat on free list.
        let mut free_list: FreeList<MarketUnusedFreeListPadding> =
            FreeList::new(dynamic, fixed.free_list_head_index);
        free_list.add(trader_seat_index);
        fixed.free_list_head_index = trader_seat_index;

        Ok(())
    }

    pub fn deposit(&mut self, trader: &Pubkey, amount_atoms: u64, is_base: bool) -> ProgramResult {
        let trader_index: DataIndex = self.get_trader_index(trader);
        require!(
            trader_index != NIL,
            ManifestError::InvalidDepositAccounts,
            "No seat initialized",
        )?;

        let DynamicAccount { dynamic, .. } = self.borrow_mut();
        update_balance(dynamic, trader_index, is_base, true, amount_atoms)?;
        Ok(())
    }

    pub fn withdraw(&mut self, trader: &Pubkey, amount_atoms: u64, is_base: bool) -> ProgramResult {
        let trader_index: DataIndex = self.get_trader_index(trader);

        let DynamicAccount { dynamic, .. } = self.borrow_mut();
        update_balance(dynamic, trader_index, is_base, false, amount_atoms)?;
        Ok(())
    }

    /// Place an order and update the market
    ///
    /// 1. Check the order against the opposite bookside
    /// 2. Rest any amount of the order leftover on the book
    pub fn place_order(
        &mut self,
        args: AddOrderToMarketArgs,
    ) -> Result<AddOrderToMarketResult, ProgramError> {
        let AddOrderToMarketArgs {
            market,
            trader_index,
            num_base_atoms,
            price,
            is_bid,
            last_valid_slot,
            order_type,
            global_trade_accounts_opts,
            current_slot,
        } = args;
        assert_already_has_seat(trader_index)?;
        let now_slot: u32 = current_slot.unwrap_or_else(|| get_now_slot());

        assert_not_already_expired(last_valid_slot, now_slot)?;

        let DynamicAccount { fixed, dynamic } = self.borrow_mut();

        let mut current_maker_order_index: DataIndex = if is_bid {
            fixed.asks_best_index
        } else {
            fixed.bids_best_index
        };

        let mut total_base_atoms_traded: BaseAtoms = BaseAtoms::ZERO;
        let mut total_quote_atoms_traded: QuoteAtoms = QuoteAtoms::ZERO;

        let mut remaining_base_atoms: BaseAtoms = num_base_atoms;
<<<<<<< HEAD
        while remaining_base_atoms > BaseAtoms::ZERO && current_maker_order_index != NIL {
            let next_maker_order_index: DataIndex =
                get_next_candidate_match_index(fixed, dynamic, current_maker_order_index, is_bid);

            let maker_order: &RestingOrder =
                get_helper::<RBNode<RestingOrder>>(dynamic, current_maker_order_index).get_value();

            // Remove the resting order if expired.
            if maker_order.is_expired(now_slot) {
=======
        while remaining_base_atoms > BaseAtoms::ZERO && current_order_index != NIL {
            let other_order: &RestingOrder =
                get_helper::<RBNode<RestingOrder>>(dynamic, current_order_index).get_value();

            // Remove the resting order if expired.
            if other_order.is_expired(now_slot) {
                let next_order_index: DataIndex =
                    get_next_candidate_match_index(fixed, dynamic, current_order_index, is_bid);
>>>>>>> c7810454
                remove_and_update_balances(
                    fixed,
                    dynamic,
                    current_maker_order_index,
                    global_trade_accounts_opts,
                )?;
                current_maker_order_index = next_maker_order_index;
                continue;
            }

            // Stop trying to match if price no longer satisfies limit.
            if (is_bid && maker_order.get_price() > price)
                || (!is_bid && maker_order.get_price() < price)
            {
                break;
            }

            // Got a match. First make sure we are allowed to match. We check
            // inside the matching rather than skipping the matching altogether
            // because post only orders should fail, not produce a crossed book.
            trace!(
                "match {} {order_type:?} {price:?} with {other_order:?}",
                if is_bid { "bid" } else { "ask" }
            );
            assert_can_take(order_type)?;

            let maker_sequence_number = maker_order.get_sequence_number();
            let maker_trader_index: DataIndex = maker_order.get_trader_index();
            let did_fully_match_resting_order: bool =
                remaining_base_atoms >= maker_order.get_num_base_atoms();
            let base_atoms_traded: BaseAtoms = if did_fully_match_resting_order {
                maker_order.get_num_base_atoms()
            } else {
                remaining_base_atoms
            };

            let matched_price: QuoteAtomsPerBaseAtom = maker_order.get_price();

            // on full fill: round in favor of the taker
            // on partial fill: round in favor of the maker
            let quote_atoms_traded: QuoteAtoms = matched_price.checked_quote_for_base(
                base_atoms_traded,
                is_bid != did_fully_match_resting_order,
            )?;

            // If it is a global order, just in time bring the funds over, or
            // remove from the tree and continue on to the next order.
            let maker: Pubkey =
                get_helper::<RBNode<ClaimedSeat>>(dynamic, maker_order.get_trader_index())
                    .get_value()
                    .trader;
            let taker: Pubkey = get_helper::<RBNode<ClaimedSeat>>(dynamic, trader_index)
                .get_value()
                .trader;
            let is_global: bool = other_order.is_global();

<<<<<<< HEAD
            if maker_order.is_global() {
=======
            if is_global {
>>>>>>> c7810454
                let global_trade_accounts_opt: &Option<GlobalTradeAccounts> = if is_bid {
                    &global_trade_accounts_opts[0]
                } else {
                    &global_trade_accounts_opts[1]
                };
                let has_enough_tokens: bool = try_to_move_global_tokens(
                    global_trade_accounts_opt,
                    &maker,
                    GlobalAtoms::new(if is_bid {
                        quote_atoms_traded.as_u64()
                    } else {
                        base_atoms_traded.as_u64()
                    }),
                )?;
                if !has_enough_tokens {
                    let next_order_index: DataIndex =
                        get_next_candidate_match_index(fixed, dynamic, current_order_index, is_bid);
                    remove_and_update_balances(
                        fixed,
                        dynamic,
                        current_maker_order_index,
                        global_trade_accounts_opts,
                    )?;
                    current_maker_order_index = next_maker_order_index;
                    continue;
                }
            }

            total_base_atoms_traded = total_base_atoms_traded.checked_add(base_atoms_traded)?;
            total_quote_atoms_traded = total_quote_atoms_traded.checked_add(quote_atoms_traded)?;

            // Possibly increase bonus atom maker gets from the rounding the
            // quote in their favor. They will get one less than expected when
            // cancelling because of rounding, this counters that. This ensures
            // that the amount of quote that the maker has credit for when they
            // cancel/expire is always the maximum amount that could have been
            // used in matching that order.
            // Example:
            // Maker deposits 11            | Balance: 0 base 11 quote | Orders: []
            // Maker bid for 10@1.15        | Balance: 0 base 0 quote  | Orders: [bid 10@1.15]
            // Swap    5 base <--> 5 quote  | Balance: 5 base 0 quote  | Orders: [bid 5@1.15]
            //     <this code block>        | Balance: 5 base 1 quote  | Orders: [bid 5@1.15]
            // Maker cancel                 | Balance: 5 base 6 quote  | Orders: []
            //
            // The swapper deposited 5 base and withdrew 5 quote. The maker deposited 11 quote.
            // If we didnt do this adjustment, there would be an unaccounted for
            // quote atom.
            // Note that we do not have to do this on the other direction
            // because the amount of atoms that a maker needs to support an ask
            // is exact. The rounding is always on quote.
            if !is_bid {
                // These are only used when is_bid, included up here for borrow checker reasons.
                let previous_maker_quote_atoms_allocated: QuoteAtoms =
                    matched_price.checked_quote_for_base(maker_order.get_num_base_atoms(), true)?;
                let new_maker_quote_atoms_allocated: QuoteAtoms = matched_price
                    .checked_quote_for_base(
                        maker_order
                            .get_num_base_atoms()
                            .checked_sub(base_atoms_traded)?,
                        true,
                    )?;
                update_balance(
                    dynamic,
                    maker_trader_index,
                    is_bid,
                    true,
                    (previous_maker_quote_atoms_allocated
                        .checked_sub(new_maker_quote_atoms_allocated)?
                        .checked_sub(quote_atoms_traded)?)
                    .as_u64(),
                )?;
            }

            // Increase maker from the matched amount in the trade.
            update_balance(
                dynamic,
                maker_trader_index,
                !is_bid,
                true,
                if is_bid {
                    quote_atoms_traded.into()
                } else {
                    base_atoms_traded.into()
                },
            )?;
            // Decrease taker
            update_balance(
                dynamic,
                trader_index,
                !is_bid,
                false,
                if is_bid {
                    quote_atoms_traded.into()
                } else {
                    base_atoms_traded.into()
                },
            )?;
            // Increase taker
            update_balance(
                dynamic,
                trader_index,
                is_bid,
                true,
                if is_bid {
                    base_atoms_traded.into()
                } else {
                    quote_atoms_traded.into()
                },
            )?;

            // record maker & taker volume
            record_volume_by_trader_index(dynamic, maker_trader_index, quote_atoms_traded);
            record_volume_by_trader_index(dynamic, trader_index, quote_atoms_traded);

            emit_stack(FillLog {
                market,
                maker,
                taker,
                base_atoms: base_atoms_traded,
                quote_atoms: quote_atoms_traded,
                price: matched_price,
                maker_sequence_number,
                taker_sequence_number: fixed.order_sequence_number,
                taker_is_buy: PodBool::from(is_bid),
                is_maker_global: PodBool::from(is_global),
                _padding: [0; 14],
            })?;

            if did_fully_match_resting_order {
                // Get paid for removing a global order.
                if get_helper::<RBNode<RestingOrder>>(dynamic, current_maker_order_index)
                    .get_value()
                    .get_order_type()
                    == OrderType::Global
                {
                    let global_trade_accounts_opt: &Option<GlobalTradeAccounts> = if is_bid {
                        &global_trade_accounts_opts[0]
                    } else {
                        &global_trade_accounts_opts[1]
                    };
                    remove_from_global(&global_trade_accounts_opt, &maker)?;
                }

<<<<<<< HEAD
                remove_order_from_tree_and_free(
                    fixed,
                    dynamic,
                    current_maker_order_index,
                    !is_bid,
                )?;
=======
                let next_order_index: DataIndex =
                    get_next_candidate_match_index(fixed, dynamic, current_order_index, is_bid);
                remove_order_from_tree_and_free(fixed, dynamic, current_order_index, !is_bid)?;
>>>>>>> c7810454
                remaining_base_atoms = remaining_base_atoms.checked_sub(base_atoms_traded)?;
                current_maker_order_index = next_maker_order_index;
            } else {
                let other_order: &mut RestingOrder =
                    get_mut_helper::<RBNode<RestingOrder>>(dynamic, current_maker_order_index)
                        .get_mut_value();
                other_order.reduce(base_atoms_traded)?;
                remaining_base_atoms = BaseAtoms::ZERO;
                break;
            }
        }

        // Record volume on market
        fixed.quote_volume = fixed.quote_volume.wrapping_add(total_quote_atoms_traded);

        // Bump the order sequence number even for orders which do not end up
        // resting.
        let order_sequence_number: u64 = fixed.order_sequence_number;
        fixed.order_sequence_number = order_sequence_number.wrapping_add(1);

        // If there is nothing left to rest, then return before resting.
        if !order_type_can_rest(order_type)
            || remaining_base_atoms == BaseAtoms::ZERO
            || price == QuoteAtomsPerBaseAtom::ZERO
        {
            return Ok(AddOrderToMarketResult {
                order_sequence_number,
                order_index: NIL,
                base_atoms_traded: total_base_atoms_traded,
                quote_atoms_traded: total_quote_atoms_traded,
            });
        }

        self.rest_remaining(
            args,
            remaining_base_atoms,
            order_sequence_number,
            total_base_atoms_traded,
            total_quote_atoms_traded,
        )
    }

    /// Rest the remaining order onto the market in a RestingOrder.
    fn rest_remaining(
        &mut self,
        args: AddOrderToMarketArgs,
        remaining_base_atoms: BaseAtoms,
        order_sequence_number: u64,
        total_base_atoms_traded: BaseAtoms,
        total_quote_atoms_traded: QuoteAtoms,
    ) -> Result<AddOrderToMarketResult, ProgramError> {
        let AddOrderToMarketArgs {
            trader_index,
            price,
            is_bid,
            last_valid_slot,
            order_type,
            global_trade_accounts_opts,
            ..
        } = args;
        let DynamicAccount { fixed, dynamic } = self.borrow_mut();

        // Put the remaining in an order on the other bookside.
        let free_address: DataIndex = get_free_address_on_market_fixed(fixed, dynamic);

        let resting_order: RestingOrder = RestingOrder::new(
            trader_index,
            remaining_base_atoms,
            price,
            order_sequence_number,
            last_valid_slot,
            is_bid,
            order_type,
        )?;

        if resting_order.is_global() {
            let global_trade_accounts_opt: &Option<GlobalTradeAccounts> = if is_bid {
                &global_trade_accounts_opts[1]
            } else {
                &global_trade_accounts_opts[0]
            };
            require!(
                global_trade_accounts_opt.is_some(),
                ManifestError::MissingGlobal,
                "Missing global accounts when adding a global",
            )?;
            try_to_add_to_global(&global_trade_accounts_opt.as_ref().unwrap(), &resting_order)?;
        } else {
            // Place the remaining.
            // Rounds up quote atoms so price can be rounded in favor of taker
            update_balance(
                dynamic,
                trader_index,
                !is_bid,
                false,
                if is_bid {
                    remaining_base_atoms.checked_mul(price, true)?.into()
                } else {
                    remaining_base_atoms.into()
                },
            )?;
        }
        insert_order_into_tree(is_bid, fixed, dynamic, free_address, &resting_order);

        get_mut_helper::<RBNode<RestingOrder>>(dynamic, free_address)
            .set_payload_type(MarketDataTreeNodeType::RestingOrder as u8);

        Ok(AddOrderToMarketResult {
            order_sequence_number,
            order_index: free_address,
            base_atoms_traded: total_base_atoms_traded,
            quote_atoms_traded: total_quote_atoms_traded,
        })
    }

    // Does a linear scan over the orderbook to find the index to cancel.
    pub fn cancel_order(
        &mut self,
        trader_index: DataIndex,
        order_sequence_number: u64,
        global_trade_accounts_opts: &[Option<GlobalTradeAccounts>; 2],
    ) -> ProgramResult {
        let DynamicAccount { fixed, dynamic } = self.borrow_mut();

        let mut index_to_remove: DataIndex = NIL;
        for is_searching_bids in [false, true] {
            let tree: BooksideReadOnly = if is_searching_bids {
                BooksideReadOnly::new(dynamic, fixed.bids_root_index, fixed.bids_best_index)
            } else {
                BooksideReadOnly::new(dynamic, fixed.asks_root_index, fixed.asks_best_index)
            };
            for (index, resting_order) in tree.iter::<RestingOrder>() {
                if resting_order.get_sequence_number() == order_sequence_number {
                    require!(
                        resting_order.get_trader_index() == trader_index,
                        ManifestError::InvalidCancel,
                        "Cannot cancel for another trader",
                    )?;
                    require!(
                        index_to_remove == NIL,
                        ManifestError::InvalidCancel,
                        "Book is broken, matched multiple orders",
                    )?;
                    index_to_remove = index;
                }
            }
            if index_to_remove != NIL {
                // Cancel order by index will update balances.
                self.cancel_order_by_index(
                    trader_index,
                    index_to_remove,
                    global_trade_accounts_opts,
                )?;
                return Ok(());
            }
        }

        // Do not fail silently.
        Err(ManifestError::InvalidCancel.into())
    }

    pub fn cancel_order_by_index(
        &mut self,
        trader_index: DataIndex,
        order_index: DataIndex,
        global_trade_accounts_opts: &[Option<GlobalTradeAccounts>; 2],
    ) -> ProgramResult {
        let DynamicAccount { fixed, dynamic } = self.borrow_mut();

        let resting_order: &RestingOrder =
            get_helper::<RBNode<RestingOrder>>(dynamic, order_index).get_value();
        let is_bid: bool = resting_order.get_is_bid();
        let amount_atoms: u64 = if is_bid {
            (resting_order
                .get_price()
                .checked_quote_for_base(resting_order.get_num_base_atoms(), true)
                .unwrap())
            .into()
        } else {
            resting_order.get_num_base_atoms().into()
        };

        // Update the accounting for the order that was just canceled.
        if resting_order.is_global() {
            let global_trade_accounts_opt: &Option<GlobalTradeAccounts> = if is_bid {
                &global_trade_accounts_opts[1]
            } else {
                &global_trade_accounts_opts[0]
            };
            let trader: &Pubkey = &get_helper::<RBNode<ClaimedSeat>>(dynamic, trader_index)
                .get_value()
                .trader;
            remove_from_global(&global_trade_accounts_opt, trader)?
        } else {
            update_balance(dynamic, trader_index, !is_bid, true, amount_atoms)?;
        }
        remove_order_from_tree_and_free(fixed, dynamic, order_index, is_bid)?;

        Ok(())
    }
}

fn remove_order_from_tree(
    fixed: &mut MarketFixed,
    dynamic: &mut [u8],
    order_index: DataIndex,
    is_bids: bool,
) -> ProgramResult {
    let mut tree: Bookside = if is_bids {
        Bookside::new(dynamic, fixed.bids_root_index, fixed.bids_best_index)
    } else {
        Bookside::new(dynamic, fixed.asks_root_index, fixed.asks_best_index)
    };
    tree.remove_by_index(order_index);

    // Possibly changes the root and/or best.
    if is_bids {
        trace!(
            "remove order bid root:{}->{} max:{}->{}",
            fixed.bids_root_index,
            tree.get_root_index(),
            fixed.bids_best_index,
            tree.get_max_index()
        );
        fixed.bids_root_index = tree.get_root_index();
        fixed.bids_best_index = tree.get_max_index();
    } else {
        trace!(
            "remove order ask root:{}->{} max:{}->{}",
            fixed.asks_root_index,
            tree.get_root_index(),
            fixed.asks_best_index,
            tree.get_max_index()
        );
        fixed.asks_root_index = tree.get_root_index();
        fixed.asks_best_index = tree.get_max_index();
    }
    Ok(())
}

// Remove order from the tree, free the block.
fn remove_order_from_tree_and_free(
    fixed: &mut MarketFixed,
    dynamic: &mut [u8],
    order_index: DataIndex,
    is_bids: bool,
) -> ProgramResult {
    remove_order_from_tree(fixed, dynamic, order_index, is_bids)?;
    let mut free_list: FreeList<MarketUnusedFreeListPadding> =
        FreeList::new(dynamic, fixed.free_list_head_index);
    free_list.add(order_index);
    fixed.free_list_head_index = order_index;
    Ok(())
}

fn update_balance(
    dynamic: &mut [u8],
    trader_index: DataIndex,
    is_base: bool,
    is_increase: bool,
    amount_atoms: u64,
) -> ProgramResult {
    let claimed_seat: &mut ClaimedSeat =
        get_mut_helper::<RBNode<ClaimedSeat>>(dynamic, trader_index).get_mut_value();

    trace!("update_balance_by_trader_index idx:{trader_index} base:{is_base} inc:{is_increase} amount:{amount_atoms}");
    if is_base {
        if is_increase {
            claimed_seat.base_withdrawable_balance = claimed_seat
                .base_withdrawable_balance
                .checked_add(BaseAtoms::new(amount_atoms))?;
        } else {
            require!(
                claimed_seat.base_withdrawable_balance >= BaseAtoms::new(amount_atoms),
                ProgramError::InsufficientFunds,
                "Not enough base atoms. Has {}, needs {}",
                claimed_seat.base_withdrawable_balance,
                amount_atoms
            )?;
            claimed_seat.base_withdrawable_balance = claimed_seat
                .base_withdrawable_balance
                .checked_sub(BaseAtoms::new(amount_atoms))?;
        }
    } else if is_increase {
        claimed_seat.quote_withdrawable_balance = claimed_seat
            .quote_withdrawable_balance
            .checked_add(QuoteAtoms::new(amount_atoms))?;
    } else {
        require!(
            claimed_seat.quote_withdrawable_balance >= QuoteAtoms::new(amount_atoms),
            ProgramError::InsufficientFunds,
            "Not enough quote atoms. Has {}, needs {}",
            claimed_seat.quote_withdrawable_balance,
            amount_atoms
        )?;
        claimed_seat.quote_withdrawable_balance = claimed_seat
            .quote_withdrawable_balance
            .checked_sub(QuoteAtoms::new(amount_atoms))?;
    }
    Ok(())
}

fn record_volume_by_trader_index(
    dynamic: &mut [u8],
    trader_index: DataIndex,
    amount_atoms: QuoteAtoms,
) {
    let claimed_seat: &mut ClaimedSeat =
        get_mut_helper::<RBNode<ClaimedSeat>>(dynamic, trader_index).get_mut_value();
    claimed_seat.quote_volume = claimed_seat.quote_volume.wrapping_add(amount_atoms);
}

#[inline(always)]
fn insert_order_into_tree(
    is_bid: bool,
    fixed: &mut MarketFixed,
    dynamic: &mut [u8],
    free_address: DataIndex,
    resting_order: &RestingOrder,
) {
    let mut tree: Bookside = if is_bid {
        Bookside::new(dynamic, fixed.bids_root_index, fixed.bids_best_index)
    } else {
        Bookside::new(dynamic, fixed.asks_root_index, fixed.asks_best_index)
    };
    tree.insert(free_address, *resting_order);
    if is_bid {
        trace!(
            "insert order bid {resting_order:?} root:{}->{} max:{}->{}->{}",
            fixed.bids_root_index,
            tree.get_root_index(),
            fixed.bids_best_index,
            tree.get_max_index(),
            tree.get_next_lower_index::<RestingOrder>(tree.get_max_index()),
        );
        fixed.bids_root_index = tree.get_root_index();
        fixed.bids_best_index = tree.get_max_index();
    } else {
        trace!(
            "insert order ask {resting_order:?} root:{}->{} max:{}->{}->{}",
            fixed.asks_root_index,
            tree.get_root_index(),
            fixed.asks_best_index,
            tree.get_max_index(),
            tree.get_next_lower_index::<RestingOrder>(tree.get_max_index()),
        );
        fixed.asks_root_index = tree.get_root_index();
        fixed.asks_best_index = tree.get_max_index();
    }
}

fn get_next_candidate_match_index(
    fixed: &MarketFixed,
    dynamic: &[u8],
    current_maker_order_index: DataIndex,
    is_bid: bool,
) -> DataIndex {
    if is_bid {
        let tree: BooksideReadOnly =
            BooksideReadOnly::new(dynamic, fixed.asks_root_index, fixed.asks_best_index);
        let next_order_index: DataIndex =
            tree.get_next_lower_index::<RestingOrder>(current_maker_order_index);
        next_order_index
    } else {
        let tree: BooksideReadOnly =
            BooksideReadOnly::new(dynamic, fixed.bids_root_index, fixed.bids_best_index);
        let next_order_index: DataIndex =
            tree.get_next_lower_index::<RestingOrder>(current_maker_order_index);
        next_order_index
    }
}

fn get_free_address_on_market_fixed(fixed: &mut MarketFixed, dynamic: &mut [u8]) -> DataIndex {
    let mut free_list: FreeList<MarketUnusedFreeListPadding> =
        FreeList::new(dynamic, fixed.free_list_head_index);
    let free_address: DataIndex = free_list.remove();
    fixed.free_list_head_index = free_list.get_head();
    free_address
}

fn remove_and_update_balances(
    fixed: &mut MarketFixed,
    dynamic: &mut [u8],
    order_to_remove_index: DataIndex,
    global_trade_accounts_opts: &[Option<GlobalTradeAccounts>; 2],
) -> ProgramResult {
    let resting_order_to_remove: &RestingOrder =
        get_helper::<RBNode<RestingOrder>>(dynamic, order_to_remove_index).get_value();
    let order_to_remove_is_bid: bool = resting_order_to_remove.get_is_bid();

    // Global order balances are accounted for on the global accounts, not on the market.
    if resting_order_to_remove.is_global() {
        let global_trade_accounts_opt: &Option<GlobalTradeAccounts> = if order_to_remove_is_bid {
            &global_trade_accounts_opts[1]
        } else {
            &global_trade_accounts_opts[0]
        };
        let maker: &Pubkey =
            &get_helper::<RBNode<ClaimedSeat>>(dynamic, resting_order_to_remove.get_trader_index())
                .get_value()
                .trader;
        remove_from_global(&global_trade_accounts_opt, maker)?;
    } else {
        // Return the exact number of atoms if the resting order is an
        // ask. If the resting order is bid, multiply by price and round
        // in favor of the taker which here means up. The maker places
        // the minimum number of atoms required.
        let amount_atoms_to_return: u64 = if order_to_remove_is_bid {
            resting_order_to_remove
                .get_price()
                .checked_quote_for_base(resting_order_to_remove.get_num_base_atoms(), true)?
                .as_u64()
        } else {
            resting_order_to_remove.get_num_base_atoms().as_u64()
        };
        update_balance(
            dynamic,
            resting_order_to_remove.get_trader_index(),
            !order_to_remove_is_bid,
            true,
            amount_atoms_to_return,
        )?;
    }
    remove_order_from_tree_and_free(
        fixed,
        dynamic,
        order_to_remove_index,
        order_to_remove_is_bid,
    )?;
    Ok(())
}<|MERGE_RESOLUTION|>--- conflicted
+++ resolved
@@ -344,28 +344,9 @@
 
         let mut total_matched_base_atoms: BaseAtoms = BaseAtoms::ZERO;
         let mut remaining_quote_atoms: QuoteAtoms = limit_quote_atoms;
-<<<<<<< HEAD
+
         for (_, resting_order) in book.iter::<RestingOrder>() {
             if resting_order.is_expired(now_slot) {
-                continue;
-            }
-
-            let matched_price: QuoteAtomsPerBaseAtom = resting_order.get_price();
-            // caller signal can ensure quote is a lower or upper bound by rounding of base amount
-            let price_limited_base_atoms =
-                matched_price.checked_base_for_quote(remaining_quote_atoms, round_up)?;
-            let did_fully_match_resting_order =
-                price_limited_base_atoms >= resting_order.get_num_base_atoms();
-            let matched_base_atoms = if did_fully_match_resting_order {
-                resting_order.get_num_base_atoms()
-            } else {
-                price_limited_base_atoms
-            };
-            let matched_quote_atoms = matched_price.checked_quote_for_base(
-=======
-
-        for (_, other_order) in book.iter::<RestingOrder>() {
-            if other_order.is_expired(now_slot) {
                 continue;
             }
 
@@ -391,7 +372,6 @@
             // order, so fully exhausted it and thus are rounding in taker
             // favor.
             let matched_quote_atoms: QuoteAtoms = matched_price.checked_quote_for_base(
->>>>>>> c7810454
                 matched_base_atoms,
                 is_bid != did_fully_match_resting_order,
             )?;
@@ -632,18 +612,7 @@
         let mut total_quote_atoms_traded: QuoteAtoms = QuoteAtoms::ZERO;
 
         let mut remaining_base_atoms: BaseAtoms = num_base_atoms;
-<<<<<<< HEAD
         while remaining_base_atoms > BaseAtoms::ZERO && current_maker_order_index != NIL {
-            let next_maker_order_index: DataIndex =
-                get_next_candidate_match_index(fixed, dynamic, current_maker_order_index, is_bid);
-
-            let maker_order: &RestingOrder =
-                get_helper::<RBNode<RestingOrder>>(dynamic, current_maker_order_index).get_value();
-
-            // Remove the resting order if expired.
-            if maker_order.is_expired(now_slot) {
-=======
-        while remaining_base_atoms > BaseAtoms::ZERO && current_order_index != NIL {
             let other_order: &RestingOrder =
                 get_helper::<RBNode<RestingOrder>>(dynamic, current_order_index).get_value();
 
@@ -651,7 +620,6 @@
             if other_order.is_expired(now_slot) {
                 let next_order_index: DataIndex =
                     get_next_candidate_match_index(fixed, dynamic, current_order_index, is_bid);
->>>>>>> c7810454
                 remove_and_update_balances(
                     fixed,
                     dynamic,
@@ -708,11 +676,7 @@
                 .trader;
             let is_global: bool = other_order.is_global();
 
-<<<<<<< HEAD
-            if maker_order.is_global() {
-=======
             if is_global {
->>>>>>> c7810454
                 let global_trade_accounts_opt: &Option<GlobalTradeAccounts> = if is_bid {
                     &global_trade_accounts_opts[0]
                 } else {
@@ -856,18 +820,9 @@
                     remove_from_global(&global_trade_accounts_opt, &maker)?;
                 }
 
-<<<<<<< HEAD
-                remove_order_from_tree_and_free(
-                    fixed,
-                    dynamic,
-                    current_maker_order_index,
-                    !is_bid,
-                )?;
-=======
                 let next_order_index: DataIndex =
                     get_next_candidate_match_index(fixed, dynamic, current_order_index, is_bid);
-                remove_order_from_tree_and_free(fixed, dynamic, current_order_index, !is_bid)?;
->>>>>>> c7810454
+                remove_order_from_tree_and_free(fixed, dynamic, current_maker_order_index, !is_bid)?;
                 remaining_base_atoms = remaining_base_atoms.checked_sub(base_atoms_traded)?;
                 current_maker_order_index = next_maker_order_index;
             } else {
