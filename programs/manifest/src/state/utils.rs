--- conflicted
+++ resolved
@@ -48,9 +48,6 @@
     now_slot as u32
 }
 
-<<<<<<< HEAD
-#[inline(always)]
-=======
 pub(crate) fn get_now_epoch() -> u64 {
     #[cfg(feature = "no-clock")]
     let now_epoch: u64 = 0;
@@ -67,7 +64,7 @@
     now_epoch
 }
 
->>>>>>> a43f7e4c
+#[inline(always)]
 pub(crate) fn remove_from_global(
     global_trade_accounts_opt: &Option<GlobalTradeAccounts>,
 ) -> ProgramResult {
