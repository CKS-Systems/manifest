--- conflicted
+++ resolved
@@ -12,13 +12,9 @@
     program::ManifestError,
     require,
     state::{GlobalFixed, MarketFixed},
-<<<<<<< HEAD
     validation::{
         get_global_address, EmptyAccount, MintAccountInfo, Program, Signer, TokenAccountInfo,
     },
-=======
-    validation::{EmptyAccount, MintAccountInfo, Program, Signer, TokenAccountInfo, get_global_address},
->>>>>>> 236c72d0
 };
 
 use super::{get_vault_address, ManifestAccountInfo, TokenProgram};
