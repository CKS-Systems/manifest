--- conflicted
+++ resolved
@@ -348,67 +348,9 @@
             current_account_info_or = next_account_info(account_iter);
         }
 
-
         if current_account_info_or.is_ok() {
             let current_account_info: &AccountInfo<'info> = current_account_info_or?;
 
-<<<<<<< HEAD
-            drop(global_data);
-            if cfg!(not(feature = "certora")) {
-                global_trade_accounts_opts[index] = Some(GlobalTradeAccounts {
-                    mint_opt: if index == 0 {
-                        base_mint.clone()
-                    } else {
-                        quote_mint.clone()
-                    },
-                    global,
-                    global_vault_opt: Some(global_vault),
-                    market_vault_opt: if index == 0 {
-                        Some(base_vault.clone())
-                    } else {
-                        Some(quote_vault.clone())
-                    },
-                    token_program_opt: if index == 0 {
-                        Some(token_program_base.clone())
-                    } else {
-                        Some(token_program_quote.clone())
-                    },
-                    gas_payer_opt: None,
-                    gas_receiver_opt: Some(payer.clone()),
-                    market: *market.info.key,
-                    // System program not included because does not rest an order.
-                    system_program: None,
-                }); 
-            } else {
-                // Pull ITE to the top level
-                if index == 0 {
-                    global_trade_accounts_opts[0] = Some(GlobalTradeAccounts {
-                        mint_opt: base_mint.clone(),
-                        global,
-                        global_vault_opt: Some(global_vault),
-                        market_vault_opt: Some(base_vault.clone()), 
-                        token_program_opt: Some(token_program_base.clone()),
-                        gas_payer_opt: None,
-                        gas_receiver_opt: Some(payer.clone()),
-                        market: *market.info.key,
-                        // System program not included because does not rest an order.
-                        system_program: None,
-                    }); 
-                } else {
-                    global_trade_accounts_opts[1] = Some(GlobalTradeAccounts {
-                        mint_opt: quote_mint.clone(),
-                        global,
-                        global_vault_opt: Some(global_vault),
-                        market_vault_opt: Some(quote_vault.clone()),
-                        token_program_opt: Some(token_program_quote.clone()),
-                        gas_payer_opt: None,
-                        gas_receiver_opt: Some(payer.clone()),
-                        market: *market.info.key,
-                        // System program not included because does not rest an order.
-                        system_program: None, 
-                    });
-                }
-=======
             // It is possible that the global account does not exist. Do not
             // throw an error. This will happen when users just blindly include
             // global accounts that have not been initialized.
@@ -464,7 +406,6 @@
                     // System program not included because does not rest an order.
                     system_program: None,
                 });
->>>>>>> a43f7e4c
             }
         }
 
@@ -529,21 +470,36 @@
         let mut global_trade_accounts_opts: [Option<GlobalTradeAccounts<'a, 'info>>; 2] =
             [None, None];
 
-<<<<<<< HEAD
-        #[cfg(not(feature = "certora"))] {
+        #[cfg(not(feature = "certora"))]
+        {
             let market_fixed: Ref<MarketFixed> = market.get_fixed()?;
             let base_mint: Pubkey = *market_fixed.get_base_mint();
             let quote_mint: Pubkey = *market_fixed.get_quote_mint();
             let base_vault: Pubkey = *market_fixed.get_base_vault();
             let quote_vault: Pubkey = *market_fixed.get_quote_vault();
             drop(market_fixed);
+
             for _ in 0..2 {
                 let next_account_info_or: Result<&AccountInfo<'info>, ProgramError> =
                     next_account_info(account_iter);
                 if next_account_info_or.is_ok() {
-                    let mint: MintAccountInfo<'a, 'info> = MintAccountInfo::new(next_account_info_or?)?;
-                    let global_or: Result<ManifestAccountInfo<'a, 'info, GlobalFixed>, ProgramError> =
-                        ManifestAccountInfo::<GlobalFixed>::new(next_account_info(account_iter)?);
+                    let mint: MintAccountInfo<'a, 'info> =
+                        MintAccountInfo::new(next_account_info_or?)?;
+                    let (index, expected_market_vault_address) = if base_mint == *mint.info.key {
+                        (0, &base_vault)
+                    } else {
+                        require!(
+                            quote_mint == *mint.info.key,
+                            ManifestError::MissingGlobal,
+                            "Unexpected global mint",
+                        )?;
+                        (1, &quote_vault)
+                    };
+
+                    let global_or: Result<
+                        ManifestAccountInfo<'a, 'info, GlobalFixed>,
+                        ProgramError,
+                    > = ManifestAccountInfo::<GlobalFixed>::new(next_account_info(account_iter)?);
 
                     // If a client blindly fills in the global account and vault,
                     // then handle that case and allow them to try to work without
@@ -570,16 +526,7 @@
                             &expected_global_vault_address,
                         )?;
                     drop(global_data);
-                    let (index, expected_market_vault_address) = if base_mint == *mint.info.key {
-                        (0, &base_vault)
-                    } else {
-                        require!(
-                        quote_mint == *mint.info.key,
-                        ManifestError::MissingGlobal,
-                        "Unexpected global accounts",
-                    )?;
-                        (1, &quote_vault)
-                    };
+
                     let market_vault: TokenAccountInfo<'a, 'info> =
                         TokenAccountInfo::new_with_owner_and_key(
                             next_account_info(account_iter)?,
@@ -603,82 +550,6 @@
                     })
                 };
             }
-=======
-        let market_fixed: Ref<MarketFixed> = market.get_fixed()?;
-        let base_mint: Pubkey = *market_fixed.get_base_mint();
-        let quote_mint: Pubkey = *market_fixed.get_quote_mint();
-        let base_vault: Pubkey = *market_fixed.get_base_vault();
-        let quote_vault: Pubkey = *market_fixed.get_quote_vault();
-        drop(market_fixed);
-
-        for _ in 0..2 {
-            let next_account_info_or: Result<&AccountInfo<'info>, ProgramError> =
-                next_account_info(account_iter);
-            if next_account_info_or.is_ok() {
-                let mint: MintAccountInfo<'a, 'info> = MintAccountInfo::new(next_account_info_or?)?;
-                let (index, expected_market_vault_address) = if base_mint == *mint.info.key {
-                    (0, &base_vault)
-                } else {
-                    require!(
-                        quote_mint == *mint.info.key,
-                        ManifestError::MissingGlobal,
-                        "Unexpected global mint",
-                    )?;
-                    (1, &quote_vault)
-                };
-
-                let global_or: Result<ManifestAccountInfo<'a, 'info, GlobalFixed>, ProgramError> =
-                    ManifestAccountInfo::<GlobalFixed>::new(next_account_info(account_iter)?);
-
-                // If a client blindly fills in the global account and vault,
-                // then handle that case and allow them to try to work without
-                // the global accounts.
-                if global_or.is_err() {
-                    let _global_vault: Result<&AccountInfo<'info>, ProgramError> =
-                        next_account_info(account_iter);
-                    let _market_vault: Result<&AccountInfo<'info>, ProgramError> =
-                        next_account_info(account_iter);
-                    let _token_program: Result<&AccountInfo<'info>, ProgramError> =
-                        next_account_info(account_iter);
-                    continue;
-                }
-                let global: ManifestAccountInfo<'a, 'info, GlobalFixed> = global_or.unwrap();
-                let global_data: Ref<&mut [u8]> = global.data.borrow();
-                let global_fixed: &GlobalFixed = get_helper::<GlobalFixed>(&global_data, 0_u32);
-                let expected_global_vault_address: &Pubkey = global_fixed.get_vault();
-
-                let global_vault: TokenAccountInfo<'a, 'info> =
-                    TokenAccountInfo::new_with_owner_and_key(
-                        next_account_info(account_iter)?,
-                        mint.info.key,
-                        &expected_global_vault_address,
-                        &expected_global_vault_address,
-                    )?;
-                drop(global_data);
-
-                let market_vault: TokenAccountInfo<'a, 'info> =
-                    TokenAccountInfo::new_with_owner_and_key(
-                        next_account_info(account_iter)?,
-                        mint.info.key,
-                        &expected_market_vault_address,
-                        &expected_market_vault_address,
-                    )?;
-                let token_program: TokenProgram<'a, 'info> =
-                    TokenProgram::new(next_account_info(account_iter)?)?;
-
-                global_trade_accounts_opts[index] = Some(GlobalTradeAccounts {
-                    mint_opt: Some(mint),
-                    global,
-                    global_vault_opt: Some(global_vault),
-                    market_vault_opt: Some(market_vault),
-                    token_program_opt: Some(token_program),
-                    system_program: Some(system_program.clone()),
-                    gas_payer_opt: Some(payer.clone()),
-                    gas_receiver_opt: Some(payer.clone()),
-                    market: *market.info.key,
-                })
-            };
->>>>>>> a43f7e4c
         }
 
         Ok(Self {
