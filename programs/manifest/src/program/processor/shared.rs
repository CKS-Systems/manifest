--- conflicted
+++ resolved
@@ -15,17 +15,11 @@
 use bytemuck::Pod;
 use hypertree::{get_helper, get_mut_helper, trace, DataIndex, Get, RBNode};
 use solana_program::{
-<<<<<<< HEAD
-    account_info::AccountInfo, entrypoint::ProgramResult, instruction::Instruction, rent::Rent,
-    system_instruction, sysvar::Sysvar,
-=======
     account_info::AccountInfo,
     entrypoint::ProgramResult,
-    program::invoke,
     rent::Rent,
     system_instruction,
     sysvar::{slot_history::ProgramError, Sysvar},
->>>>>>> 86f31f5c
 };
 
 use super::batch_update::MarketDataTreeNodeType;
