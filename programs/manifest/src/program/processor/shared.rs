--- conflicted
+++ resolved
@@ -30,7 +30,6 @@
     if !need_expand {
         return Ok(());
     }
-<<<<<<< HEAD
     expand_market(payer, manifest_account, system_program)
 }
 
@@ -39,10 +38,7 @@
     manifest_account: &ManifestAccountInfo<'a, 'info, T>,
     system_program: &Program<'a, 'info>,
 ) -> ProgramResult {
-    expand_dynamic(payer, manifest_account, system_program)?;
-=======
     expand_dynamic(payer, manifest_account, system_program, MARKET_BLOCK_SIZE)?;
->>>>>>> 1db2131f
     expand_market_fixed(manifest_account.info)?;
     Ok(())
 }
