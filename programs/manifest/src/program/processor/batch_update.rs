#![allow(unused_imports)]
use std::{cell::RefMut, mem::size_of};

use crate::{
    logs::{emit_stack, CancelOrderLog, PlaceOrderLog},
    program::{get_trader_index_with_hint, ManifestError},
    quantities::{BaseAtoms, PriceConversionError, QuoteAtomsPerBaseAtom, WrapperU64},
    require,
    state::{
<<<<<<< HEAD
        claimed_seat::ClaimedSeat, get_helper_seat, utils::get_now_slot, AddOrderToMarketArgs, AddOrderToMarketResult, MarketRefMut, OrderType, RestingOrder, MARKET_BLOCK_SIZE
=======
        utils::get_now_slot, AddOrderToMarketArgs, AddOrderToMarketResult, MarketRefMut, OrderType,
        RestingOrder, MARKET_BLOCK_SIZE,
>>>>>>> a43f7e4c
    },
    validation::loaders::BatchUpdateContext,
};
use borsh::{BorshDeserialize, BorshSerialize};

use hypertree::{get_helper, trace, DataIndex, PodBool, RBNode};
use solana_program::{
    account_info::AccountInfo, entrypoint::ProgramResult, program::set_return_data, pubkey::Pubkey,
};
use solana_program::program_error::ProgramError;

use super::{expand_market_if_needed, shared::get_mut_dynamic_account};

#[cfg(feature = "certora")]
use {
    early_panic::early_panic,
    vectors::no_resizable_vec::NoResizableVec,
    crate::certora::mocks_batch_update::{mock_place_order, mock_cancel_order},
};
use crate::validation::loaders::GlobalTradeAccounts;

#[derive(Debug, BorshDeserialize, BorshSerialize, Clone)]
pub struct CancelOrderParams {
    order_sequence_number: u64,
    order_index_hint: Option<DataIndex>,
}

impl CancelOrderParams {
    pub fn new(order_sequence_number: u64) -> Self {
        CancelOrderParams {
            order_sequence_number,
            order_index_hint: None,
        }
    }
    pub fn new_with_hint(order_sequence_number: u64, order_index_hint: Option<DataIndex>) -> Self {
        CancelOrderParams {
            order_sequence_number,
            order_index_hint,
        }
    }
    pub fn order_sequence_number(&self) -> u64 {
        self.order_sequence_number
    }
    pub fn order_index_hint(&self) -> Option<DataIndex> {
        self.order_index_hint
    }
}

#[derive(Debug, BorshDeserialize, BorshSerialize, Clone)]
pub struct PlaceOrderParams {
    base_atoms: u64,
    price_mantissa: u32,
    price_exponent: i8,
    is_bid: bool,
    last_valid_slot: u32,
    order_type: OrderType,
}

impl PlaceOrderParams {
    pub fn new(
        base_atoms: u64,
        price_mantissa: u32,
        price_exponent: i8,
        is_bid: bool,
        order_type: OrderType,
        last_valid_slot: u32,
    ) -> Self {
        PlaceOrderParams {
            base_atoms,
            price_mantissa,
            price_exponent,
            is_bid,
            order_type,
            last_valid_slot,
        }
    }
    pub fn base_atoms(&self) -> u64 {
        self.base_atoms
    }

    pub fn try_price(&self) -> Result<QuoteAtomsPerBaseAtom, PriceConversionError> {
        QuoteAtomsPerBaseAtom::try_from_mantissa_and_exponent(
            self.price_mantissa,
            self.price_exponent,
        )
    }
    pub fn is_bid(&self) -> bool {
        self.is_bid
    }
    pub fn last_valid_slot(&self) -> u32 {
        self.last_valid_slot
    }
    pub fn order_type(&self) -> OrderType {
        self.order_type
    }
}

#[derive(BorshDeserialize, BorshSerialize)]
pub struct BatchUpdateParams {
    /// Optional hint for what index the trader's ClaimedSeat is at.
    pub trader_index_hint: Option<DataIndex>,
    #[cfg(not(feature = "certora"))]
    pub cancels: Vec<CancelOrderParams>,
    #[cfg(feature = "certora")]
    pub cancels: NoResizableVec<CancelOrderParams>,
    #[cfg(not(feature = "certora"))]
    pub orders: Vec<PlaceOrderParams>,
    #[cfg(feature = "certora")]
    pub orders: NoResizableVec<PlaceOrderParams>,

}

impl BatchUpdateParams {
    pub fn new(
        trader_index_hint: Option<DataIndex>,
        #[cfg(not(feature = "certora"))]
        cancels: Vec<CancelOrderParams>,
        #[cfg(feature = "certora")]
        cancels: NoResizableVec<CancelOrderParams>,
        #[cfg(not(feature = "certora"))]
        orders: Vec<PlaceOrderParams>,
        #[cfg(feature = "certora")]
        orders: NoResizableVec<PlaceOrderParams>,
    ) -> Self {
        BatchUpdateParams {
            trader_index_hint,
            cancels,
            orders,
        }
    }
}

#[derive(BorshDeserialize, BorshSerialize)]
pub struct BatchUpdateReturn {
    /// Vector of tuples of (order_sequence_number, DataIndex)
    //#[cfg(not(feature = "certora"))]
    pub orders: Vec<(u64, DataIndex)>,
    //#[cfg(feature = "certora")]
    //pub orders: NoResizableVec<(u64, DataIndex)>,
}

#[repr(u8)]
#[derive(Debug, Copy, Clone, PartialEq, Default)]
pub enum MarketDataTreeNodeType {
    // 0 is reserved because zeroed byte arrays should be empty.
    Empty = 0,
    #[default]
    ClaimedSeat = 1,
    RestingOrder = 2,
}

pub(crate) fn process_batch_update(
    program_id: &Pubkey,
    accounts: &[AccountInfo],
    data: &[u8],
) -> ProgramResult {
    let params = BatchUpdateParams::try_from_slice(data)?;
    process_batch_update_core(program_id, accounts, params)
}

#[cfg(not(feature = "certora"))]
fn batch_cancel_order(
    dynamic_account: &mut MarketRefMut,
    trader_index: DataIndex,
    order_sequence_number: u64,
    global_trade_accounts_opts: &[Option<GlobalTradeAccounts>; 2],
) -> ProgramResult {
    dynamic_account.cancel_order(
        trader_index,
        order_sequence_number,
        &global_trade_accounts_opts,
    )
}

#[cfg(feature = "certora")]
fn batch_cancel_order(
    dynamic_account: &mut MarketRefMut,
    trader_index: DataIndex,
    order_sequence_number: u64,
    global_trade_accounts_opts: &[Option<GlobalTradeAccounts>; 2],
) -> ProgramResult {
    mock_cancel_order(&dynamic_account,
                      trader_index,
                      order_sequence_number,
                      &global_trade_accounts_opts,
    )
}

#[cfg(not(feature = "certora"))]
fn batch_place_order(
    dynamic_account: &mut MarketRefMut,
    args: AddOrderToMarketArgs,
) -> Result<AddOrderToMarketResult, ProgramError> {
  dynamic_account.place_order(args)
}

#[cfg(feature = "certora")]
fn batch_place_order(
    dynamic_account: &mut MarketRefMut,
    args: AddOrderToMarketArgs,
) -> Result<AddOrderToMarketResult, ProgramError> {
    mock_place_order(dynamic_account, args)
}

#[cfg_attr(all(feature = "certora", not(feature = "certora-test")), early_panic)]
pub(crate) fn process_batch_update_core(
    _program_id: &Pubkey,
    accounts: &[AccountInfo],
    params: BatchUpdateParams,
) -> ProgramResult {

    let batch_update_context: BatchUpdateContext = BatchUpdateContext::load(accounts)?;

    let BatchUpdateContext {
        market,
        payer,
        system_program,
        global_trade_accounts_opts,
    } = batch_update_context;

    let BatchUpdateParams {
        trader_index_hint,
        cancels,
        orders,
    } = params;

    let current_slot: Option<u32> = Some(get_now_slot());

    trace!("batch_update trader_index_hint:{trader_index_hint:?} cancels:{cancels:?} orders:{orders:?}");

    let trader_index: DataIndex = {
        let market_data: &mut RefMut<&mut [u8]> = &mut market.try_borrow_mut_data()?;
<<<<<<< HEAD
        let dynamic_account: MarketRefMut = get_mut_dynamic_account(market_data);
        let trader_index: DataIndex = match trader_index_hint {
            None => {
                let mut dynamic_account: MarketRefMut = get_mut_dynamic_account(market_data);
                dynamic_account.get_trader_index(payer.key)
            }
            Some(hinted_index) => {
                require!(
                    hinted_index % (MARKET_BLOCK_SIZE as DataIndex) == 0,
                    ManifestError::WrongIndexHintParams,
                    "Invalid trader hint index {}",
                    hinted_index,
                )?;
                require!(
                    get_helper_seat(&dynamic_account.dynamic, hinted_index)
                        .get_payload_type()
                        == MarketDataTreeNodeType::ClaimedSeat as u8,
                    ManifestError::WrongIndexHintParams,
                    "Invalid trader hint index {}",
                    hinted_index,
                )?;
                require!(
                    payer
                        .key
                        .eq(dynamic_account.get_trader_key_by_index(hinted_index)),
                    ManifestError::WrongIndexHintParams,
                    "Invalid trader hint",
                )?;
                hinted_index
            }
        };

=======
>>>>>>> a43f7e4c
        let mut dynamic_account: MarketRefMut = get_mut_dynamic_account(market_data);
        let trader_index: DataIndex =
            get_trader_index_with_hint(trader_index_hint, &dynamic_account, &payer)?;

        for cancel_order_params in cancels {
            // Hinted is preferred because that is O(1) to find and O(log n) to
            // remove. Without the hint, we lookup by order_sequence_number and
            // that is O(n) lookup and O(log n) delete.
            match cancel_order_params.order_index_hint() {
                None => {
                    // Cancels must succeed otherwise we fail the tx.
<<<<<<< HEAD
                    batch_cancel_order(&mut dynamic_account,
                                       trader_index,
                                       cancel.order_sequence_number(),
                                       &global_trade_accounts_opts
=======
                    dynamic_account.cancel_order(
                        trader_index,
                        cancel_order_params.order_sequence_number(),
                        &global_trade_accounts_opts,
>>>>>>> a43f7e4c
                    )?;
                }
                Some(hinted_cancel_index) => {
                    // Simple sanity check on the hint given. Make sure that it
                    // aligns with block boundaries. We do a check that it is an
                    // order owned by the payer inside the handler.
                    require!(
                        hinted_cancel_index % (MARKET_BLOCK_SIZE as DataIndex) == 0,
                        ManifestError::WrongIndexHintParams,
                        "Invalid cancel hint index {}",
                        hinted_cancel_index,
                    )?;
                    require!(
                        get_helper::<RBNode<RestingOrder>>(
                            &dynamic_account.dynamic,
                            hinted_cancel_index,
                        )
                        .get_payload_type()
                            == MarketDataTreeNodeType::RestingOrder as u8,
                        ManifestError::WrongIndexHintParams,
                        "Invalid cancel hint index {}",
                        hinted_cancel_index,
                    )?;
                    let order: &RestingOrder =
                        dynamic_account.get_order_by_index(hinted_cancel_index);
                    require!(
                        trader_index == order.get_trader_index(),
                        ManifestError::WrongIndexHintParams,
                        "Invalid cancel hint index {}",
                        hinted_cancel_index,
                    )?;
                    require!(
                        cancel_order_params.order_sequence_number() == order.get_sequence_number(),
                        ManifestError::WrongIndexHintParams,
                        "Invalid cancel hint sequence number index {}",
                        hinted_cancel_index,
                    )?;
                    dynamic_account
                        .cancel_order_by_index(hinted_cancel_index, &global_trade_accounts_opts)?;
                }
            };

            emit_stack(CancelOrderLog {
                market: *market.key,
                trader: *payer.key,
                order_sequence_number: cancel_order_params.order_sequence_number(),
            })?;
        }
        trader_index
    };

    // Result is a vector of (order_sequence_number, data_index)
    #[cfg(not(feature = "certora"))]
    let mut result: Vec<(u64, DataIndex)> = Vec::with_capacity(orders.len());
<<<<<<< HEAD
    #[cfg(feature = "certora")]
    let mut result = NoResizableVec::<(u64, DataIndex)>::new(10);
    for place_order in orders {
=======
    for place_order_params in orders {
>>>>>>> a43f7e4c
        {
            let base_atoms: BaseAtoms = BaseAtoms::new(place_order_params.base_atoms());
            let price: QuoteAtomsPerBaseAtom = place_order_params.try_price()?;
            let order_type: OrderType = place_order_params.order_type();
            let last_valid_slot: u32 = place_order_params.last_valid_slot();

            // Need to reborrow every iteration so we can borrow later for expanding.
            let market_data: &mut RefMut<&mut [u8]> = &mut market.try_borrow_mut_data()?;
            let mut dynamic_account: MarketRefMut = get_mut_dynamic_account(market_data);

            let add_order_to_market_result: AddOrderToMarketResult =
<<<<<<< HEAD
                    batch_place_order(&mut dynamic_account, AddOrderToMarketArgs {
                        market: *market.key,
                        trader_index,
                        num_base_atoms: base_atoms,
                        price,
                        is_bid: place_order.is_bid(),
                        last_valid_slot,
                        order_type,
                        global_trade_accounts_opts: &global_trade_accounts_opts,
                        current_slot,
                    })?;
=======
                dynamic_account.place_order(AddOrderToMarketArgs {
                    market: *market.key,
                    trader_index,
                    num_base_atoms: base_atoms,
                    price,
                    is_bid: place_order_params.is_bid(),
                    last_valid_slot,
                    order_type,
                    global_trade_accounts_opts: &global_trade_accounts_opts,
                    current_slot,
                })?;
>>>>>>> a43f7e4c

            let AddOrderToMarketResult {
                order_index,
                order_sequence_number,
                ..
            } = add_order_to_market_result;

            emit_stack(PlaceOrderLog {
                market: *market.key,
                trader: *payer.key,
                base_atoms,
                price,
                order_type,
                is_bid: PodBool::from(place_order_params.is_bid()),
                _padding: [0; 6],
                order_sequence_number,
                order_index,
                last_valid_slot,
            })?;
            result.push((order_sequence_number, order_index));
        }
        expand_market_if_needed(&payer, &market, &system_program)?;
    }

    #[cfg(not(feature = "certora"))] {
        let mut buffer: Vec<u8> =
        Vec::with_capacity(size_of::<BatchUpdateReturn>() + result.len() * 2 * size_of::<u64>());
        let return_data: BatchUpdateReturn = BatchUpdateReturn { orders: result };
        return_data.serialize(&mut buffer).unwrap();
        set_return_data(&buffer[..]);
    }

    Ok(())
}<|MERGE_RESOLUTION|>--- conflicted
+++ resolved
@@ -7,12 +7,8 @@
     quantities::{BaseAtoms, PriceConversionError, QuoteAtomsPerBaseAtom, WrapperU64},
     require,
     state::{
-<<<<<<< HEAD
-        claimed_seat::ClaimedSeat, get_helper_seat, utils::get_now_slot, AddOrderToMarketArgs, AddOrderToMarketResult, MarketRefMut, OrderType, RestingOrder, MARKET_BLOCK_SIZE
-=======
-        utils::get_now_slot, AddOrderToMarketArgs, AddOrderToMarketResult, MarketRefMut, OrderType,
-        RestingOrder, MARKET_BLOCK_SIZE,
->>>>>>> a43f7e4c
+        claimed_seat::ClaimedSeat, get_helper_seat, utils::get_now_slot, AddOrderToMarketArgs,
+        AddOrderToMarketResult, MarketRefMut, OrderType, RestingOrder, MARKET_BLOCK_SIZE,
     },
     validation::loaders::BatchUpdateContext,
 };
@@ -20,19 +16,19 @@
 
 use hypertree::{get_helper, trace, DataIndex, PodBool, RBNode};
 use solana_program::{
-    account_info::AccountInfo, entrypoint::ProgramResult, program::set_return_data, pubkey::Pubkey,
+    account_info::AccountInfo, entrypoint::ProgramResult, program::set_return_data,
+    program_error::ProgramError, pubkey::Pubkey,
 };
-use solana_program::program_error::ProgramError;
 
 use super::{expand_market_if_needed, shared::get_mut_dynamic_account};
 
+use crate::validation::loaders::GlobalTradeAccounts;
 #[cfg(feature = "certora")]
 use {
+    crate::certora::mocks_batch_update::{mock_cancel_order, mock_place_order},
     early_panic::early_panic,
     vectors::no_resizable_vec::NoResizableVec,
-    crate::certora::mocks_batch_update::{mock_place_order, mock_cancel_order},
 };
-use crate::validation::loaders::GlobalTradeAccounts;
 
 #[derive(Debug, BorshDeserialize, BorshSerialize, Clone)]
 pub struct CancelOrderParams {
@@ -122,20 +118,15 @@
     pub orders: Vec<PlaceOrderParams>,
     #[cfg(feature = "certora")]
     pub orders: NoResizableVec<PlaceOrderParams>,
-
 }
 
 impl BatchUpdateParams {
     pub fn new(
         trader_index_hint: Option<DataIndex>,
-        #[cfg(not(feature = "certora"))]
-        cancels: Vec<CancelOrderParams>,
-        #[cfg(feature = "certora")]
-        cancels: NoResizableVec<CancelOrderParams>,
-        #[cfg(not(feature = "certora"))]
-        orders: Vec<PlaceOrderParams>,
-        #[cfg(feature = "certora")]
-        orders: NoResizableVec<PlaceOrderParams>,
+        #[cfg(not(feature = "certora"))] cancels: Vec<CancelOrderParams>,
+        #[cfg(feature = "certora")] cancels: NoResizableVec<CancelOrderParams>,
+        #[cfg(not(feature = "certora"))] orders: Vec<PlaceOrderParams>,
+        #[cfg(feature = "certora")] orders: NoResizableVec<PlaceOrderParams>,
     ) -> Self {
         BatchUpdateParams {
             trader_index_hint,
@@ -194,10 +185,11 @@
     order_sequence_number: u64,
     global_trade_accounts_opts: &[Option<GlobalTradeAccounts>; 2],
 ) -> ProgramResult {
-    mock_cancel_order(&dynamic_account,
-                      trader_index,
-                      order_sequence_number,
-                      &global_trade_accounts_opts,
+    mock_cancel_order(
+        &dynamic_account,
+        trader_index,
+        order_sequence_number,
+        &global_trade_accounts_opts,
     )
 }
 
@@ -206,7 +198,7 @@
     dynamic_account: &mut MarketRefMut,
     args: AddOrderToMarketArgs,
 ) -> Result<AddOrderToMarketResult, ProgramError> {
-  dynamic_account.place_order(args)
+    dynamic_account.place_order(args)
 }
 
 #[cfg(feature = "certora")]
@@ -223,7 +215,6 @@
     accounts: &[AccountInfo],
     params: BatchUpdateParams,
 ) -> ProgramResult {
-
     let batch_update_context: BatchUpdateContext = BatchUpdateContext::load(accounts)?;
 
     let BatchUpdateContext {
@@ -245,41 +236,7 @@
 
     let trader_index: DataIndex = {
         let market_data: &mut RefMut<&mut [u8]> = &mut market.try_borrow_mut_data()?;
-<<<<<<< HEAD
-        let dynamic_account: MarketRefMut = get_mut_dynamic_account(market_data);
-        let trader_index: DataIndex = match trader_index_hint {
-            None => {
-                let mut dynamic_account: MarketRefMut = get_mut_dynamic_account(market_data);
-                dynamic_account.get_trader_index(payer.key)
-            }
-            Some(hinted_index) => {
-                require!(
-                    hinted_index % (MARKET_BLOCK_SIZE as DataIndex) == 0,
-                    ManifestError::WrongIndexHintParams,
-                    "Invalid trader hint index {}",
-                    hinted_index,
-                )?;
-                require!(
-                    get_helper_seat(&dynamic_account.dynamic, hinted_index)
-                        .get_payload_type()
-                        == MarketDataTreeNodeType::ClaimedSeat as u8,
-                    ManifestError::WrongIndexHintParams,
-                    "Invalid trader hint index {}",
-                    hinted_index,
-                )?;
-                require!(
-                    payer
-                        .key
-                        .eq(dynamic_account.get_trader_key_by_index(hinted_index)),
-                    ManifestError::WrongIndexHintParams,
-                    "Invalid trader hint",
-                )?;
-                hinted_index
-            }
-        };
-
-=======
->>>>>>> a43f7e4c
+
         let mut dynamic_account: MarketRefMut = get_mut_dynamic_account(market_data);
         let trader_index: DataIndex =
             get_trader_index_with_hint(trader_index_hint, &dynamic_account, &payer)?;
@@ -291,17 +248,11 @@
             match cancel_order_params.order_index_hint() {
                 None => {
                     // Cancels must succeed otherwise we fail the tx.
-<<<<<<< HEAD
-                    batch_cancel_order(&mut dynamic_account,
-                                       trader_index,
-                                       cancel.order_sequence_number(),
-                                       &global_trade_accounts_opts
-=======
-                    dynamic_account.cancel_order(
+                    batch_cancel_order(
+                        &mut dynamic_account,
                         trader_index,
                         cancel_order_params.order_sequence_number(),
                         &global_trade_accounts_opts,
->>>>>>> a43f7e4c
                     )?;
                 }
                 Some(hinted_cancel_index) => {
@@ -356,13 +307,9 @@
     // Result is a vector of (order_sequence_number, data_index)
     #[cfg(not(feature = "certora"))]
     let mut result: Vec<(u64, DataIndex)> = Vec::with_capacity(orders.len());
-<<<<<<< HEAD
     #[cfg(feature = "certora")]
     let mut result = NoResizableVec::<(u64, DataIndex)>::new(10);
-    for place_order in orders {
-=======
     for place_order_params in orders {
->>>>>>> a43f7e4c
         {
             let base_atoms: BaseAtoms = BaseAtoms::new(place_order_params.base_atoms());
             let price: QuoteAtomsPerBaseAtom = place_order_params.try_price()?;
@@ -373,21 +320,9 @@
             let market_data: &mut RefMut<&mut [u8]> = &mut market.try_borrow_mut_data()?;
             let mut dynamic_account: MarketRefMut = get_mut_dynamic_account(market_data);
 
-            let add_order_to_market_result: AddOrderToMarketResult =
-<<<<<<< HEAD
-                    batch_place_order(&mut dynamic_account, AddOrderToMarketArgs {
-                        market: *market.key,
-                        trader_index,
-                        num_base_atoms: base_atoms,
-                        price,
-                        is_bid: place_order.is_bid(),
-                        last_valid_slot,
-                        order_type,
-                        global_trade_accounts_opts: &global_trade_accounts_opts,
-                        current_slot,
-                    })?;
-=======
-                dynamic_account.place_order(AddOrderToMarketArgs {
+            let add_order_to_market_result: AddOrderToMarketResult = batch_place_order(
+                &mut dynamic_account,
+                AddOrderToMarketArgs {
                     market: *market.key,
                     trader_index,
                     num_base_atoms: base_atoms,
@@ -397,8 +332,8 @@
                     order_type,
                     global_trade_accounts_opts: &global_trade_accounts_opts,
                     current_slot,
-                })?;
->>>>>>> a43f7e4c
+                },
+            )?;
 
             let AddOrderToMarketResult {
                 order_index,
@@ -423,9 +358,11 @@
         expand_market_if_needed(&payer, &market, &system_program)?;
     }
 
-    #[cfg(not(feature = "certora"))] {
-        let mut buffer: Vec<u8> =
-        Vec::with_capacity(size_of::<BatchUpdateReturn>() + result.len() * 2 * size_of::<u64>());
+    #[cfg(not(feature = "certora"))]
+    {
+        let mut buffer: Vec<u8> = Vec::with_capacity(
+            size_of::<BatchUpdateReturn>() + result.len() * 2 * size_of::<u64>(),
+        );
         let return_data: BatchUpdateReturn = BatchUpdateReturn { orders: result };
         return_data.serialize(&mut buffer).unwrap();
         set_return_data(&buffer[..]);
