#![allow(unused_imports)]
use std::cell::RefMut;

use crate::{
    logs::{emit_stack, DepositLog},
    state::MarketRefMut,
    validation::loaders::DepositContext,
    validation::{TokenProgram, TokenAccountInfo, MintAccountInfo, Signer},
};
use borsh::{BorshDeserialize, BorshSerialize};
use hypertree::DataIndex;
use solana_program::{account_info::AccountInfo, entrypoint::ProgramResult, pubkey::Pubkey};

use super::{get_trader_index_with_hint, invoke, shared::get_mut_dynamic_account};

#[cfg(feature = "certora")]
use early_panic::early_panic;
#[cfg(feature = "certora")]
use solana_cvt::token::{
    spl_token_transfer,
    spl_token_2022_transfer,
};

#[derive(BorshDeserialize, BorshSerialize)]
pub struct DepositParams {
    pub amount_atoms: u64,
    pub trader_index_hint: Option<DataIndex>,
}

impl DepositParams {
    pub fn new(amount_atoms: u64, trader_index_hint: Option<DataIndex>) -> Self {
        DepositParams {
            amount_atoms,
            trader_index_hint,
        }
    }
}

pub(crate) fn process_deposit(
    program_id: &Pubkey,
    accounts: &[AccountInfo],
    data: &[u8],
) -> ProgramResult {

    let params: DepositParams = DepositParams::try_from_slice(data)?;
    process_deposit_core(program_id, accounts, params)
}

#[cfg_attr(all(feature = "certora", not(feature = "certora-test")), early_panic)]
pub(crate) fn process_deposit_core(
    _program_id: &Pubkey,
    accounts: &[AccountInfo],
    params: DepositParams,
) -> ProgramResult {

    let deposit_context: DepositContext = DepositContext::load(accounts)?;
<<<<<<< HEAD
=======
    let DepositParams {
        amount_atoms,
        trader_index_hint,
    } = DepositParams::try_from_slice(data)?;
    // Due to transfer fees, this might not be what you expect.
    let mut deposited_amount_atoms: u64 = amount_atoms;
>>>>>>> a43f7e4c

    let DepositContext {
        market,
        payer,
        trader_token,
        vault,
        token_program,
        mint,
    } = deposit_context;
    let DepositParams {amount_atoms} = params;

    let market_data: &mut RefMut<&mut [u8]> = &mut market.try_borrow_mut_data()?;
    let mut dynamic_account: MarketRefMut = get_mut_dynamic_account(market_data);

    // Validation already verifies that the mint is either base or quote.
    let is_base: bool =
        &trader_token.try_borrow_data()?[0..32] == dynamic_account.get_base_mint().as_ref();

    if *vault.owner == spl_token_2022::id() {
<<<<<<< HEAD
        spl_token_2022_transfer_from_trader_to_vault(
            &token_program,
            &trader_token,
            Some(mint),
            if is_base {
                dynamic_account.fixed.get_base_mint()
            } else {
                dynamic_account.get_quote_mint()
            },
            &vault,
            &payer,
            amount_atoms,
            if is_base {
                dynamic_account.fixed.get_base_mint_decimals()
            } else {
                dynamic_account.fixed.get_quote_mint_decimals()
            }
=======
        let before_vault_balance_atoms: u64 = vault.get_balance_atoms();
        invoke(
            &spl_token_2022::instruction::transfer_checked(
                token_program.key,
                trader_token.key,
                if is_base {
                    dynamic_account.fixed.get_base_mint()
                } else {
                    dynamic_account.get_quote_mint()
                },
                vault.key,
                payer.key,
                &[],
                amount_atoms,
                if is_base {
                    dynamic_account.fixed.get_base_mint_decimals()
                } else {
                    dynamic_account.fixed.get_quote_mint_decimals()
                },
            )?,
            &[
                token_program.as_ref().clone(),
                trader_token.as_ref().clone(),
                mint.as_ref().clone(),
                vault.as_ref().clone(),
                payer.as_ref().clone(),
            ],
>>>>>>> a43f7e4c
        )?;

        let after_vault_balance_atoms: u64 = vault.get_balance_atoms();
        deposited_amount_atoms = after_vault_balance_atoms
            .checked_sub(before_vault_balance_atoms)
            .unwrap();
    } else {
        spl_token_transfer_from_trader_to_vault(
            &token_program,
            &trader_token,
            &vault,
            &payer,
            amount_atoms,
        )?;    
    }

    let trader_index: DataIndex =
        get_trader_index_with_hint(trader_index_hint, &dynamic_account, &payer)?;
    dynamic_account.deposit(trader_index, deposited_amount_atoms, is_base)?;

    emit_stack(DepositLog {
        market: *market.key,
        trader: *payer.key,
        mint: if is_base {
            *dynamic_account.get_base_mint()
        } else {
            *dynamic_account.get_quote_mint()
        },
        amount_atoms: deposited_amount_atoms,
    })?;

    Ok(())
}

/** Transfer from base (quote) trader to base (quote) vault using SPL Token **/
#[cfg(not(feature = "certora"))]
fn spl_token_transfer_from_trader_to_vault<'a, 'info>(
    token_program: &TokenProgram<'a,'info>,
    trader_account: &TokenAccountInfo<'a,'info>,
    vault: &TokenAccountInfo<'a,'info>,
    payer: &Signer<'a,'info>,
    amount: u64
) -> ProgramResult {
    invoke(
        &spl_token::instruction::transfer(
            token_program.key,
            trader_account.key,
            vault.key,
            payer.key,
            &[],
            amount,
        )?,
        &[
            token_program.as_ref().clone(),
            trader_account.as_ref().clone(),
            vault.as_ref().clone(),
            payer.as_ref().clone(),
        ],
    )
}
#[cfg(feature = "certora")]
/** (Summary) Transfer from base (quote) trader to base (quote) vault using SPL Token **/
fn spl_token_transfer_from_trader_to_vault<'a, 'info>(
    _token_program: &TokenProgram<'a,'info>,
    trader_account: &TokenAccountInfo<'a,'info>,
    vault: &TokenAccountInfo<'a,'info>,
    payer: &Signer<'a,'info>,
    amount: u64
) -> ProgramResult {
    spl_token_transfer(trader_account.info, vault.info, payer.info, amount)
}

/** Transfer from base (quote) trader to base (quote) vault using SPL Token 2022 **/
#[cfg(not(feature = "certora"))]
fn spl_token_2022_transfer_from_trader_to_vault<'a, 'info>(
    token_program: &TokenProgram<'a,'info>,
    trader_account: &TokenAccountInfo<'a,'info>,
    mint: Option<MintAccountInfo<'a,'info>>,
    mint_pubkey: &Pubkey,
    vault: &TokenAccountInfo<'a,'info>,
    payer: &Signer<'a,'info>,
    amount: u64,
    decimals: u8
) -> ProgramResult {
    invoke(
        &spl_token_2022::instruction::transfer_checked(
        token_program.key,
        trader_account.key,
        mint_pubkey,
        vault.key,
        payer.key,
        &[],
        amount,
        decimals
    )?,
           &[
               token_program.as_ref().clone(),
               trader_account.as_ref().clone(),
               vault.as_ref().clone(),
               mint.unwrap().as_ref().clone(),
               payer.as_ref().clone()
           ])
}

#[cfg(feature = "certora")]
/** (Summary) Transfer from base (quote) trader to base (quote) vault using SPL Token 2022 **/
fn spl_token_2022_transfer_from_trader_to_vault<'a, 'info>(
    _token_program: &TokenProgram<'a,'info>,
    trader_account: &TokenAccountInfo<'a,'info>,
    _mint: Option<MintAccountInfo<'a,'info>>,
    _mint_pubkey: &Pubkey,
    vault: &TokenAccountInfo<'a,'info>,
    payer: &Signer<'a,'info>,
    amount: u64,
    _decimals: u8
) -> ProgramResult {
    spl_token_2022_transfer(trader_account.info, vault.info, payer.info, amount)
}<|MERGE_RESOLUTION|>--- conflicted
+++ resolved
@@ -4,8 +4,9 @@
 use crate::{
     logs::{emit_stack, DepositLog},
     state::MarketRefMut,
-    validation::loaders::DepositContext,
-    validation::{TokenProgram, TokenAccountInfo, MintAccountInfo, Signer},
+    validation::{
+        loaders::DepositContext, MintAccountInfo, Signer, TokenAccountInfo, TokenProgram,
+    },
 };
 use borsh::{BorshDeserialize, BorshSerialize};
 use hypertree::DataIndex;
@@ -16,10 +17,7 @@
 #[cfg(feature = "certora")]
 use early_panic::early_panic;
 #[cfg(feature = "certora")]
-use solana_cvt::token::{
-    spl_token_transfer,
-    spl_token_2022_transfer,
-};
+use solana_cvt::token::{spl_token_2022_transfer, spl_token_transfer};
 
 #[derive(BorshDeserialize, BorshSerialize)]
 pub struct DepositParams {
@@ -41,7 +39,6 @@
     accounts: &[AccountInfo],
     data: &[u8],
 ) -> ProgramResult {
-
     let params: DepositParams = DepositParams::try_from_slice(data)?;
     process_deposit_core(program_id, accounts, params)
 }
@@ -52,17 +49,13 @@
     accounts: &[AccountInfo],
     params: DepositParams,
 ) -> ProgramResult {
-
     let deposit_context: DepositContext = DepositContext::load(accounts)?;
-<<<<<<< HEAD
-=======
     let DepositParams {
         amount_atoms,
         trader_index_hint,
-    } = DepositParams::try_from_slice(data)?;
+    } = params;
     // Due to transfer fees, this might not be what you expect.
     let mut deposited_amount_atoms: u64 = amount_atoms;
->>>>>>> a43f7e4c
 
     let DepositContext {
         market,
@@ -72,7 +65,6 @@
         token_program,
         mint,
     } = deposit_context;
-    let DepositParams {amount_atoms} = params;
 
     let market_data: &mut RefMut<&mut [u8]> = &mut market.try_borrow_mut_data()?;
     let mut dynamic_account: MarketRefMut = get_mut_dynamic_account(market_data);
@@ -82,7 +74,7 @@
         &trader_token.try_borrow_data()?[0..32] == dynamic_account.get_base_mint().as_ref();
 
     if *vault.owner == spl_token_2022::id() {
-<<<<<<< HEAD
+        let before_vault_balance_atoms: u64 = vault.get_balance_atoms();
         spl_token_2022_transfer_from_trader_to_vault(
             &token_program,
             &trader_token,
@@ -99,36 +91,7 @@
                 dynamic_account.fixed.get_base_mint_decimals()
             } else {
                 dynamic_account.fixed.get_quote_mint_decimals()
-            }
-=======
-        let before_vault_balance_atoms: u64 = vault.get_balance_atoms();
-        invoke(
-            &spl_token_2022::instruction::transfer_checked(
-                token_program.key,
-                trader_token.key,
-                if is_base {
-                    dynamic_account.fixed.get_base_mint()
-                } else {
-                    dynamic_account.get_quote_mint()
-                },
-                vault.key,
-                payer.key,
-                &[],
-                amount_atoms,
-                if is_base {
-                    dynamic_account.fixed.get_base_mint_decimals()
-                } else {
-                    dynamic_account.fixed.get_quote_mint_decimals()
-                },
-            )?,
-            &[
-                token_program.as_ref().clone(),
-                trader_token.as_ref().clone(),
-                mint.as_ref().clone(),
-                vault.as_ref().clone(),
-                payer.as_ref().clone(),
-            ],
->>>>>>> a43f7e4c
+            },
         )?;
 
         let after_vault_balance_atoms: u64 = vault.get_balance_atoms();
@@ -142,7 +105,7 @@
             &vault,
             &payer,
             amount_atoms,
-        )?;    
+        )?;
     }
 
     let trader_index: DataIndex =
@@ -166,11 +129,11 @@
 /** Transfer from base (quote) trader to base (quote) vault using SPL Token **/
 #[cfg(not(feature = "certora"))]
 fn spl_token_transfer_from_trader_to_vault<'a, 'info>(
-    token_program: &TokenProgram<'a,'info>,
-    trader_account: &TokenAccountInfo<'a,'info>,
-    vault: &TokenAccountInfo<'a,'info>,
-    payer: &Signer<'a,'info>,
-    amount: u64
+    token_program: &TokenProgram<'a, 'info>,
+    trader_account: &TokenAccountInfo<'a, 'info>,
+    vault: &TokenAccountInfo<'a, 'info>,
+    payer: &Signer<'a, 'info>,
+    amount: u64,
 ) -> ProgramResult {
     invoke(
         &spl_token::instruction::transfer(
@@ -192,11 +155,11 @@
 #[cfg(feature = "certora")]
 /** (Summary) Transfer from base (quote) trader to base (quote) vault using SPL Token **/
 fn spl_token_transfer_from_trader_to_vault<'a, 'info>(
-    _token_program: &TokenProgram<'a,'info>,
-    trader_account: &TokenAccountInfo<'a,'info>,
-    vault: &TokenAccountInfo<'a,'info>,
-    payer: &Signer<'a,'info>,
-    amount: u64
+    _token_program: &TokenProgram<'a, 'info>,
+    trader_account: &TokenAccountInfo<'a, 'info>,
+    vault: &TokenAccountInfo<'a, 'info>,
+    payer: &Signer<'a, 'info>,
+    amount: u64,
 ) -> ProgramResult {
     spl_token_transfer(trader_account.info, vault.info, payer.info, amount)
 }
@@ -204,46 +167,47 @@
 /** Transfer from base (quote) trader to base (quote) vault using SPL Token 2022 **/
 #[cfg(not(feature = "certora"))]
 fn spl_token_2022_transfer_from_trader_to_vault<'a, 'info>(
-    token_program: &TokenProgram<'a,'info>,
-    trader_account: &TokenAccountInfo<'a,'info>,
-    mint: Option<MintAccountInfo<'a,'info>>,
+    token_program: &TokenProgram<'a, 'info>,
+    trader_account: &TokenAccountInfo<'a, 'info>,
+    mint: Option<MintAccountInfo<'a, 'info>>,
     mint_pubkey: &Pubkey,
-    vault: &TokenAccountInfo<'a,'info>,
-    payer: &Signer<'a,'info>,
-    amount: u64,
-    decimals: u8
+    vault: &TokenAccountInfo<'a, 'info>,
+    payer: &Signer<'a, 'info>,
+    amount: u64,
+    decimals: u8,
 ) -> ProgramResult {
     invoke(
         &spl_token_2022::instruction::transfer_checked(
-        token_program.key,
-        trader_account.key,
-        mint_pubkey,
-        vault.key,
-        payer.key,
-        &[],
-        amount,
-        decimals
-    )?,
-           &[
-               token_program.as_ref().clone(),
-               trader_account.as_ref().clone(),
-               vault.as_ref().clone(),
-               mint.unwrap().as_ref().clone(),
-               payer.as_ref().clone()
-           ])
+            token_program.key,
+            trader_account.key,
+            mint_pubkey,
+            vault.key,
+            payer.key,
+            &[],
+            amount,
+            decimals,
+        )?,
+        &[
+            token_program.as_ref().clone(),
+            trader_account.as_ref().clone(),
+            vault.as_ref().clone(),
+            mint.unwrap().as_ref().clone(),
+            payer.as_ref().clone(),
+        ],
+    )
 }
 
 #[cfg(feature = "certora")]
 /** (Summary) Transfer from base (quote) trader to base (quote) vault using SPL Token 2022 **/
 fn spl_token_2022_transfer_from_trader_to_vault<'a, 'info>(
-    _token_program: &TokenProgram<'a,'info>,
-    trader_account: &TokenAccountInfo<'a,'info>,
-    _mint: Option<MintAccountInfo<'a,'info>>,
+    _token_program: &TokenProgram<'a, 'info>,
+    trader_account: &TokenAccountInfo<'a, 'info>,
+    _mint: Option<MintAccountInfo<'a, 'info>>,
     _mint_pubkey: &Pubkey,
-    vault: &TokenAccountInfo<'a,'info>,
-    payer: &Signer<'a,'info>,
-    amount: u64,
-    _decimals: u8
+    vault: &TokenAccountInfo<'a, 'info>,
+    payer: &Signer<'a, 'info>,
+    amount: u64,
+    _decimals: u8,
 ) -> ProgramResult {
     spl_token_2022_transfer(trader_account.info, vault.info, payer.info, amount)
 }