use std::cell::RefMut;

use crate::{
    logs::{emit_stack, DepositLog},
    state::MarketRefMut,
    validation::loaders::DepositContext,
};
use borsh::{BorshDeserialize, BorshSerialize};
use hypertree::DataIndex;
use solana_program::{
    account_info::AccountInfo, entrypoint::ProgramResult, program::invoke, pubkey::Pubkey,
};

use super::{get_trader_index_with_hint, shared::get_mut_dynamic_account};

#[derive(BorshDeserialize, BorshSerialize)]
pub struct DepositParams {
    pub amount_atoms: u64,
    pub trader_index_hint: Option<DataIndex>,
}

impl DepositParams {
    pub fn new(amount_atoms: u64, trader_index_hint: Option<DataIndex>) -> Self {
        DepositParams {
            amount_atoms,
            trader_index_hint,
        }
    }
}

pub(crate) fn process_deposit(
    _program_id: &Pubkey,
    accounts: &[AccountInfo],
    data: &[u8],
) -> ProgramResult {
    let deposit_context: DepositContext = DepositContext::load(accounts)?;
<<<<<<< HEAD
    let DepositParams {
        amount_atoms,
        trader_index_hint,
    } = DepositParams::try_from_slice(data)?;
=======
    let DepositParams { amount_atoms } = DepositParams::try_from_slice(data)?;
    // Due to transfer fees, this might not be what you expect.
    let mut deposited_amount_atoms: u64 = amount_atoms;
>>>>>>> 977eb1d6

    let DepositContext {
        market,
        payer,
        trader_token,
        vault,
        token_program,
        mint,
    } = deposit_context;

    let market_data: &mut RefMut<&mut [u8]> = &mut market.try_borrow_mut_data()?;
    let mut dynamic_account: MarketRefMut = get_mut_dynamic_account(market_data);

    // Validation already verifies that the mint is either base or quote.
    let is_base: bool =
        &trader_token.try_borrow_data()?[0..32] == dynamic_account.get_base_mint().as_ref();

    if *vault.owner == spl_token_2022::id() {
        let before_vault_balance_atoms: u64 = vault.get_balance_atoms();
        invoke(
            &spl_token_2022::instruction::transfer_checked(
                token_program.key,
                trader_token.key,
                if is_base {
                    dynamic_account.fixed.get_base_mint()
                } else {
                    dynamic_account.get_quote_mint()
                },
                vault.key,
                payer.key,
                &[],
                amount_atoms,
                if is_base {
                    dynamic_account.fixed.get_base_mint_decimals()
                } else {
                    dynamic_account.fixed.get_quote_mint_decimals()
                },
            )?,
            &[
                token_program.as_ref().clone(),
                trader_token.as_ref().clone(),
                mint.as_ref().clone(),
                vault.as_ref().clone(),
                payer.as_ref().clone(),
            ],
        )?;

        let after_vault_balance_atoms: u64 = vault.get_balance_atoms();
        deposited_amount_atoms = after_vault_balance_atoms
            .checked_sub(before_vault_balance_atoms)
            .unwrap();
    } else {
        invoke(
            &spl_token::instruction::transfer(
                token_program.key,
                trader_token.key,
                vault.key,
                payer.key,
                &[],
                amount_atoms,
            )?,
            &[
                token_program.as_ref().clone(),
                trader_token.as_ref().clone(),
                vault.as_ref().clone(),
                payer.as_ref().clone(),
            ],
        )?;
    }

<<<<<<< HEAD
    let trader_index: DataIndex =
        get_trader_index_with_hint(trader_index_hint, &mut dynamic_account, &payer)?;
    dynamic_account.deposit(trader_index, amount_atoms, is_base)?;
=======
    dynamic_account.deposit(payer.key, deposited_amount_atoms, is_base)?;
>>>>>>> 977eb1d6

    emit_stack(DepositLog {
        market: *market.key,
        trader: *payer.key,
        mint: if is_base {
            *dynamic_account.get_base_mint()
        } else {
            *dynamic_account.get_quote_mint()
        },
        amount_atoms: deposited_amount_atoms,
    })?;

    Ok(())
}<|MERGE_RESOLUTION|>--- conflicted
+++ resolved
@@ -34,16 +34,12 @@
     data: &[u8],
 ) -> ProgramResult {
     let deposit_context: DepositContext = DepositContext::load(accounts)?;
-<<<<<<< HEAD
     let DepositParams {
         amount_atoms,
         trader_index_hint,
     } = DepositParams::try_from_slice(data)?;
-=======
-    let DepositParams { amount_atoms } = DepositParams::try_from_slice(data)?;
     // Due to transfer fees, this might not be what you expect.
     let mut deposited_amount_atoms: u64 = amount_atoms;
->>>>>>> 977eb1d6
 
     let DepositContext {
         market,
@@ -114,13 +110,9 @@
         )?;
     }
 
-<<<<<<< HEAD
     let trader_index: DataIndex =
         get_trader_index_with_hint(trader_index_hint, &mut dynamic_account, &payer)?;
-    dynamic_account.deposit(trader_index, amount_atoms, is_base)?;
-=======
-    dynamic_account.deposit(payer.key, deposited_amount_atoms, is_base)?;
->>>>>>> 977eb1d6
+    dynamic_account.deposit(trader_index, deposited_amount_atoms, is_base)?;
 
     emit_stack(DepositLog {
         market: *market.key,
