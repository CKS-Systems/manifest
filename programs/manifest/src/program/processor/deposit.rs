use std::cell::RefMut;

use crate::{
    logs::{emit_stack, DepositLog},
    state::MarketRefMut,
    validation::loaders::DepositContext,
};
use borsh::{BorshDeserialize, BorshSerialize};
use solana_program::{
    account_info::AccountInfo, entrypoint::ProgramResult, instruction::Instruction, pubkey::Pubkey,
};

use super::shared::get_mut_dynamic_account;

#[derive(BorshDeserialize, BorshSerialize)]
pub struct DepositParams {
    pub amount_atoms: u64,
}

impl DepositParams {
    pub fn new(amount_atoms: u64) -> Self {
        DepositParams { amount_atoms }
    }
}

pub(crate) fn process_deposit(
    _program_id: &Pubkey,
    accounts: &[AccountInfo],
    data: &[u8],
) -> ProgramResult {
    let deposit_context: DepositContext = DepositContext::load(accounts)?;
    let DepositParams { amount_atoms } = DepositParams::try_from_slice(data)?;
    // Due to transfer fees, this might not be what you expect.
    let mut deposited_amount_atoms: u64 = amount_atoms;

    let DepositContext {
        market,
        payer,
        trader_token,
        vault,
        token_program,
        mint,
    } = deposit_context;

    let market_data: &mut RefMut<&mut [u8]> = &mut market.try_borrow_mut_data()?;
    let mut dynamic_account: MarketRefMut = get_mut_dynamic_account(market_data);

    // Validation already verifies that the mint is either base or quote.
    let is_base: bool =
        &trader_token.try_borrow_data()?[0..32] == dynamic_account.get_base_mint().as_ref();

    if *vault.owner == spl_token_2022::id() {
<<<<<<< HEAD
        let ix: Instruction = spl_token_2022::instruction::transfer_checked(
            token_program.key,
            trader_token.key,
            if is_base {
                dynamic_account.fixed.get_base_mint()
            } else {
                dynamic_account.get_quote_mint()
            },
            vault.key,
            payer.key,
            &[],
            amount_atoms,
            if is_base {
                dynamic_account.fixed.get_base_mint_decimals()
            } else {
                dynamic_account.fixed.get_quote_mint_decimals()
            },
=======
        let before_vault_balance_atoms: u64 = vault.get_balance_atoms();
        invoke(
            &spl_token_2022::instruction::transfer_checked(
                token_program.key,
                trader_token.key,
                if is_base {
                    dynamic_account.fixed.get_base_mint()
                } else {
                    dynamic_account.get_quote_mint()
                },
                vault.key,
                payer.key,
                &[],
                amount_atoms,
                if is_base {
                    dynamic_account.fixed.get_base_mint_decimals()
                } else {
                    dynamic_account.fixed.get_quote_mint_decimals()
                },
            )?,
            &[
                token_program.as_ref().clone(),
                trader_token.as_ref().clone(),
                mint.as_ref().clone(),
                vault.as_ref().clone(),
                payer.as_ref().clone(),
            ],
>>>>>>> 977eb1d6
        )?;
        let account_infos: [AccountInfo<'_>; 5] = [
            token_program.as_ref().clone(),
            trader_token.as_ref().clone(),
            mint.as_ref().clone(),
            vault.as_ref().clone(),
            payer.as_ref().clone(),
        ];
        #[cfg(target_os = "solana")]
        solana_invoke::invoke_unchecked(&ix, &account_infos)?;
        #[cfg(not(target_os = "solana"))]
        solana_program::program::invoke_unchecked(&ix, &account_infos)?;

        let after_vault_balance_atoms: u64 = vault.get_balance_atoms();
        deposited_amount_atoms = after_vault_balance_atoms
            .checked_sub(before_vault_balance_atoms)
            .unwrap();
    } else {
        let ix: Instruction = spl_token::instruction::transfer(
            token_program.key,
            trader_token.key,
            vault.key,
            payer.key,
            &[],
            amount_atoms,
        )?;
        let account_infos: [AccountInfo<'_>; 4] = [
            token_program.as_ref().clone(),
            trader_token.as_ref().clone(),
            vault.as_ref().clone(),
            payer.as_ref().clone(),
        ];
        #[cfg(target_os = "solana")]
        solana_invoke::invoke_unchecked(&ix, &account_infos)?;
        #[cfg(not(target_os = "solana"))]
        solana_program::program::invoke_unchecked(&ix, &account_infos)?;
    }

    dynamic_account.deposit(payer.key, deposited_amount_atoms, is_base)?;

    emit_stack(DepositLog {
        market: *market.key,
        trader: *payer.key,
        mint: if is_base {
            *dynamic_account.get_base_mint()
        } else {
            *dynamic_account.get_quote_mint()
        },
        amount_atoms: deposited_amount_atoms,
    })?;

    Ok(())
}<|MERGE_RESOLUTION|>--- conflicted
+++ resolved
@@ -50,7 +50,7 @@
         &trader_token.try_borrow_data()?[0..32] == dynamic_account.get_base_mint().as_ref();
 
     if *vault.owner == spl_token_2022::id() {
-<<<<<<< HEAD
+        let before_vault_balance_atoms: u64 = vault.get_balance_atoms();
         let ix: Instruction = spl_token_2022::instruction::transfer_checked(
             token_program.key,
             trader_token.key,
@@ -68,35 +68,6 @@
             } else {
                 dynamic_account.fixed.get_quote_mint_decimals()
             },
-=======
-        let before_vault_balance_atoms: u64 = vault.get_balance_atoms();
-        invoke(
-            &spl_token_2022::instruction::transfer_checked(
-                token_program.key,
-                trader_token.key,
-                if is_base {
-                    dynamic_account.fixed.get_base_mint()
-                } else {
-                    dynamic_account.get_quote_mint()
-                },
-                vault.key,
-                payer.key,
-                &[],
-                amount_atoms,
-                if is_base {
-                    dynamic_account.fixed.get_base_mint_decimals()
-                } else {
-                    dynamic_account.fixed.get_quote_mint_decimals()
-                },
-            )?,
-            &[
-                token_program.as_ref().clone(),
-                trader_token.as_ref().clone(),
-                mint.as_ref().clone(),
-                vault.as_ref().clone(),
-                payer.as_ref().clone(),
-            ],
->>>>>>> 977eb1d6
         )?;
         let account_infos: [AccountInfo<'_>; 5] = [
             token_program.as_ref().clone(),
