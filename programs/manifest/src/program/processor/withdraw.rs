use std::cell::RefMut;

use crate::{
    logs::{emit_stack, WithdrawLog},
    program::get_mut_dynamic_account,
    state::MarketRefMut,
    validation::loaders::WithdrawContext,
    validation::{TokenAccountInfo, TokenProgram, MintAccountInfo},
};
use borsh::{BorshDeserialize, BorshSerialize};
use hypertree::DataIndex;
use solana_program::{
    account_info::AccountInfo, entrypoint::ProgramResult, pubkey::Pubkey,
};

<<<<<<< HEAD
#[cfg(not(feature = "certora"))]
use {crate::market_vault_seeds_with_bump, solana_program::program::invoke_signed };

#[cfg(feature = "certora")]
use {
    early_panic::early_panic,
    solana_cvt::token::{ spl_token_transfer, spl_token_2022_transfer, }
 };
=======
use super::get_trader_index_with_hint;
>>>>>>> a43f7e4c

#[derive(BorshDeserialize, BorshSerialize)]
pub struct WithdrawParams {
    pub amount_atoms: u64,
    pub trader_index_hint: Option<DataIndex>,
}

impl WithdrawParams {
    pub fn new(amount_atoms: u64, trader_index_hint: Option<DataIndex>) -> Self {
        WithdrawParams {
            amount_atoms,
            trader_index_hint,
        }
    }
}

pub(crate) fn process_withdraw(
    program_id: &Pubkey,
    accounts: &[AccountInfo],
    data: &[u8],
) -> ProgramResult {
    let params = WithdrawParams::try_from_slice(data)?;
    process_withdraw_core(program_id, accounts, params)
}

#[cfg_attr(all(feature = "certora", not(feature = "certora-test")), early_panic)]
pub(crate) fn process_withdraw_core(
    _program_id: &Pubkey,
    accounts: &[AccountInfo],
    params: WithdrawParams
) -> ProgramResult {
    let withdraw_context: WithdrawContext = WithdrawContext::load(accounts)?;
<<<<<<< HEAD
    let WithdrawParams { amount_atoms } = params;
=======
    let WithdrawParams {
        amount_atoms,
        trader_index_hint,
    } = WithdrawParams::try_from_slice(data)?;
>>>>>>> a43f7e4c

    let WithdrawContext {
        market,
        payer,
        trader_token,
        vault,
        token_program,
        mint,
    } = withdraw_context;

    let market_data: &mut RefMut<&mut [u8]> = &mut market.try_borrow_mut_data()?;
    let mut dynamic_account: MarketRefMut = get_mut_dynamic_account(market_data);

    // Validation verifies that the mint is either base or quote.
    let is_base: bool =
        &trader_token.try_borrow_data()?[0..32] == dynamic_account.get_base_mint().as_ref();

    let mint_key: &Pubkey = if is_base {
        dynamic_account.get_base_mint()
    } else {
        dynamic_account.get_quote_mint()
    };

    let bump: u8 = if is_base {
        dynamic_account.fixed.get_base_vault_bump()
    } else {
        dynamic_account.fixed.get_quote_vault_bump()
    };

    if *vault.owner == spl_token_2022::id() {
<<<<<<< HEAD
        spl_token_2022_transfer_from_vault_to_trader_fixed(
            &token_program, 
            Some(mint), 
            mint_key, 
            &vault, 
            &trader_token, 
            amount_atoms, 
            if is_base {
                dynamic_account.fixed.get_base_mint_decimals()
            } else {
                dynamic_account.fixed.get_quote_mint_decimals()
            }, 
            market.key, 
            bump
            // &payer
=======
        invoke_signed(
            &spl_token_2022::instruction::transfer_checked(
                token_program.key,
                vault.key,
                if is_base {
                    dynamic_account.fixed.get_base_mint()
                } else {
                    dynamic_account.get_quote_mint()
                },
                trader_token.key,
                vault.key,
                &[],
                amount_atoms,
                if is_base {
                    dynamic_account.fixed.get_base_mint_decimals()
                } else {
                    dynamic_account.fixed.get_quote_mint_decimals()
                },
            )?,
            &[
                token_program.as_ref().clone(),
                vault.as_ref().clone(),
                mint.as_ref().clone(),
                trader_token.as_ref().clone(),
                payer.as_ref().clone(),
            ],
            market_vault_seeds_with_bump!(market.key, mint_key, bump),
>>>>>>> a43f7e4c
        )?;
    } else {
        spl_token_transfer_from_vault_to_trader(
            &token_program, 
            &vault, 
            &trader_token, 
            amount_atoms, 
            market.key, 
            bump, 
            mint_key
        )?;
    }

    let trader_index: DataIndex =
        get_trader_index_with_hint(trader_index_hint, &dynamic_account, &payer)?;
    dynamic_account.withdraw(trader_index, amount_atoms, is_base)?;

    emit_stack(WithdrawLog {
        market: *market.key,
        trader: *payer.key,
        mint: if is_base {
            *dynamic_account.get_base_mint()
        } else {
            *dynamic_account.get_quote_mint()
        },
        amount_atoms,
    })?;

    Ok(())
}

/** Transfer from base (quote) vault to base (quote) trader using SPL Token **/
#[cfg(not(feature = "certora"))]
fn spl_token_transfer_from_vault_to_trader<'a, 'info>(
    token_program: &TokenProgram<'a,'info>,
    vault: &TokenAccountInfo<'a, 'info>,
    trader_account: &TokenAccountInfo<'a,'info>,
    amount: u64,
    market_key: &Pubkey,
    vault_bump:u8,
    mint_pubkey: &Pubkey
) -> ProgramResult {
    invoke_signed(
        &spl_token::instruction::transfer(
            token_program.key,
            vault.key,
            trader_account.key,
            vault.key,
            &[],
            amount,
        )?,
        &[
            token_program.as_ref().clone(),
            vault.as_ref().clone(),
            trader_account.as_ref().clone(),
        ],
        market_vault_seeds_with_bump!(
                    market_key,
                    mint_pubkey,
                    vault_bump
                ),
    )
}

#[cfg(feature = "certora")]
/** (Summary) Transfer from base (quote) vault to base (quote) trader using SPL Token **/
fn spl_token_transfer_from_vault_to_trader<'a, 'info>(
    _token_program: &TokenProgram<'a,'info>,
    vault: &TokenAccountInfo<'a, 'info>,
    trader_account: &TokenAccountInfo<'a,'info>,
    amount: u64,
    _market_key: &Pubkey,
    _vault_bump:u8,
    _mint_pubkey: &Pubkey
) -> ProgramResult {
    spl_token_transfer(vault.info, trader_account.info, vault.info, amount)
}

/** Transfer from base (quote) vault to base (quote) trader using SPL Token 2022 **/
#[cfg(not(feature = "certora"))]
fn spl_token_2022_transfer_from_vault_to_trader_fixed<'a, 'info>(
    token_program: &TokenProgram<'a,'info>,
    mint: Option<MintAccountInfo<'a,'info>>,
    mint_key: &Pubkey,
    vault: &TokenAccountInfo<'a, 'info>,
    trader_token: &TokenAccountInfo<'a,'info>,
    amount_atoms: u64,
    decimals: u8,
    market_key: &Pubkey,
    bump:u8
) -> ProgramResult {
    invoke_signed(
        &spl_token_2022::instruction::transfer_checked(
            token_program.key,
            vault.key,
            mint_key,
            trader_token.key,
            vault.key,
            &[],
            amount_atoms,
            decimals,
        )?,
        &[
            token_program.as_ref().clone(),
            vault.as_ref().clone(),
            mint.unwrap().as_ref().clone(),
            trader_token.as_ref().clone(),
        ],
        market_vault_seeds_with_bump!(
                    market_key,
                    mint_key,
                    bump
                ),
    )
}

#[cfg(not(feature = "certora"))]
#[allow(dead_code)]
fn spl_token_2022_transfer_from_vault_to_trader_original<'a, 'info>(
    token_program: &TokenProgram<'a,'info>,
    mint: Option<MintAccountInfo<'a,'info>>,
    mint_key: &Pubkey,
    vault: &TokenAccountInfo<'a, 'info>,
    trader_token: &TokenAccountInfo<'a,'info>,
    amount_atoms: u64,
    decimals: u8,
    market_key: &Pubkey,
    bump:u8,
    payer: &AccountInfo<'info>
) -> ProgramResult {
    let mint = mint.unwrap();
    invoke_signed(
        &spl_token_2022::instruction::transfer_checked(
            token_program.key,
            trader_token.key,
            mint_key,
            vault.key,
            payer.key,
            &[],
            amount_atoms,
            decimals,
        )?,
        &[
            token_program.as_ref().clone(),
            vault.as_ref().clone(),
            mint.as_ref().clone(),
            trader_token.as_ref().clone(),
            payer.as_ref().clone(),
        ],
        market_vault_seeds_with_bump!(market_key, mint_key, bump),
    )
}

#[cfg(feature = "certora")]
/** (Summary) Transfer from base (quote) vault to base (quote) trader using SPL Token 2022 **/
fn spl_token_2022_transfer_from_vault_to_trader_fixed<'a, 'info>(
    _token_program: &TokenProgram<'a,'info>,
    _mint: Option<MintAccountInfo<'a,'info>>,
    _mint_key: &Pubkey,
    vault: &TokenAccountInfo<'a, 'info>,
    trader_token: &TokenAccountInfo<'a,'info>,
    amount_atoms: u64,
    _decimals: u8,
    _market_key: &Pubkey,
    _bump:u8
) -> ProgramResult {
    spl_token_2022_transfer(vault.info, trader_token.info, vault.info, amount_atoms)
}

#[cfg(feature = "certora")]
/** (Summary) Transfer from base (quote) vault to base (quote) trader using SPL Token 2022 **/
fn spl_token_2022_transfer_from_vault_to_trader_original<'a, 'info>(
    _token_program: &TokenProgram<'a,'info>,
    _mint: Option<MintAccountInfo<'a,'info>>,
    _mint_key: &Pubkey,
    vault: &TokenAccountInfo<'a, 'info>,
    trader_token: &TokenAccountInfo<'a,'info>,
    amount_atoms: u64,
    _decimals: u8,
    _market_key: &Pubkey,
    _bump:u8,
    payer: &AccountInfo<'info>
) -> ProgramResult {
    spl_token_2022_transfer(trader_token.info, vault.info, payer, amount_atoms)
}<|MERGE_RESOLUTION|>--- conflicted
+++ resolved
@@ -1,30 +1,24 @@
 use std::cell::RefMut;
 
+use super::get_trader_index_with_hint;
 use crate::{
     logs::{emit_stack, WithdrawLog},
     program::get_mut_dynamic_account,
     state::MarketRefMut,
-    validation::loaders::WithdrawContext,
-    validation::{TokenAccountInfo, TokenProgram, MintAccountInfo},
+    validation::{loaders::WithdrawContext, MintAccountInfo, TokenAccountInfo, TokenProgram},
 };
 use borsh::{BorshDeserialize, BorshSerialize};
 use hypertree::DataIndex;
-use solana_program::{
-    account_info::AccountInfo, entrypoint::ProgramResult, pubkey::Pubkey,
-};
-
-<<<<<<< HEAD
-#[cfg(not(feature = "certora"))]
-use {crate::market_vault_seeds_with_bump, solana_program::program::invoke_signed };
+use solana_program::{account_info::AccountInfo, entrypoint::ProgramResult, pubkey::Pubkey};
+
+#[cfg(not(feature = "certora"))]
+use {crate::market_vault_seeds_with_bump, solana_program::program::invoke_signed};
 
 #[cfg(feature = "certora")]
 use {
     early_panic::early_panic,
-    solana_cvt::token::{ spl_token_transfer, spl_token_2022_transfer, }
- };
-=======
-use super::get_trader_index_with_hint;
->>>>>>> a43f7e4c
+    solana_cvt::token::{spl_token_2022_transfer, spl_token_transfer},
+};
 
 #[derive(BorshDeserialize, BorshSerialize)]
 pub struct WithdrawParams {
@@ -54,17 +48,13 @@
 pub(crate) fn process_withdraw_core(
     _program_id: &Pubkey,
     accounts: &[AccountInfo],
-    params: WithdrawParams
+    params: WithdrawParams,
 ) -> ProgramResult {
     let withdraw_context: WithdrawContext = WithdrawContext::load(accounts)?;
-<<<<<<< HEAD
-    let WithdrawParams { amount_atoms } = params;
-=======
     let WithdrawParams {
         amount_atoms,
         trader_index_hint,
-    } = WithdrawParams::try_from_slice(data)?;
->>>>>>> a43f7e4c
+    } = params;
 
     let WithdrawContext {
         market,
@@ -95,61 +85,30 @@
     };
 
     if *vault.owner == spl_token_2022::id() {
-<<<<<<< HEAD
         spl_token_2022_transfer_from_vault_to_trader_fixed(
-            &token_program, 
-            Some(mint), 
-            mint_key, 
-            &vault, 
-            &trader_token, 
-            amount_atoms, 
+            &token_program,
+            Some(mint),
+            mint_key,
+            &vault,
+            &trader_token,
+            amount_atoms,
             if is_base {
                 dynamic_account.fixed.get_base_mint_decimals()
             } else {
                 dynamic_account.fixed.get_quote_mint_decimals()
-            }, 
-            market.key, 
-            bump
-            // &payer
-=======
-        invoke_signed(
-            &spl_token_2022::instruction::transfer_checked(
-                token_program.key,
-                vault.key,
-                if is_base {
-                    dynamic_account.fixed.get_base_mint()
-                } else {
-                    dynamic_account.get_quote_mint()
-                },
-                trader_token.key,
-                vault.key,
-                &[],
-                amount_atoms,
-                if is_base {
-                    dynamic_account.fixed.get_base_mint_decimals()
-                } else {
-                    dynamic_account.fixed.get_quote_mint_decimals()
-                },
-            )?,
-            &[
-                token_program.as_ref().clone(),
-                vault.as_ref().clone(),
-                mint.as_ref().clone(),
-                trader_token.as_ref().clone(),
-                payer.as_ref().clone(),
-            ],
-            market_vault_seeds_with_bump!(market.key, mint_key, bump),
->>>>>>> a43f7e4c
+            },
+            market.key,
+            bump,
         )?;
     } else {
         spl_token_transfer_from_vault_to_trader(
-            &token_program, 
-            &vault, 
-            &trader_token, 
-            amount_atoms, 
-            market.key, 
-            bump, 
-            mint_key
+            &token_program,
+            &vault,
+            &trader_token,
+            amount_atoms,
+            market.key,
+            bump,
+            mint_key,
         )?;
     }
 
@@ -174,13 +133,13 @@
 /** Transfer from base (quote) vault to base (quote) trader using SPL Token **/
 #[cfg(not(feature = "certora"))]
 fn spl_token_transfer_from_vault_to_trader<'a, 'info>(
-    token_program: &TokenProgram<'a,'info>,
-    vault: &TokenAccountInfo<'a, 'info>,
-    trader_account: &TokenAccountInfo<'a,'info>,
+    token_program: &TokenProgram<'a, 'info>,
+    vault: &TokenAccountInfo<'a, 'info>,
+    trader_account: &TokenAccountInfo<'a, 'info>,
     amount: u64,
     market_key: &Pubkey,
-    vault_bump:u8,
-    mint_pubkey: &Pubkey
+    vault_bump: u8,
+    mint_pubkey: &Pubkey,
 ) -> ProgramResult {
     invoke_signed(
         &spl_token::instruction::transfer(
@@ -196,24 +155,20 @@
             vault.as_ref().clone(),
             trader_account.as_ref().clone(),
         ],
-        market_vault_seeds_with_bump!(
-                    market_key,
-                    mint_pubkey,
-                    vault_bump
-                ),
+        market_vault_seeds_with_bump!(market_key, mint_pubkey, vault_bump),
     )
 }
 
 #[cfg(feature = "certora")]
 /** (Summary) Transfer from base (quote) vault to base (quote) trader using SPL Token **/
 fn spl_token_transfer_from_vault_to_trader<'a, 'info>(
-    _token_program: &TokenProgram<'a,'info>,
-    vault: &TokenAccountInfo<'a, 'info>,
-    trader_account: &TokenAccountInfo<'a,'info>,
+    _token_program: &TokenProgram<'a, 'info>,
+    vault: &TokenAccountInfo<'a, 'info>,
+    trader_account: &TokenAccountInfo<'a, 'info>,
     amount: u64,
     _market_key: &Pubkey,
-    _vault_bump:u8,
-    _mint_pubkey: &Pubkey
+    _vault_bump: u8,
+    _mint_pubkey: &Pubkey,
 ) -> ProgramResult {
     spl_token_transfer(vault.info, trader_account.info, vault.info, amount)
 }
@@ -221,15 +176,15 @@
 /** Transfer from base (quote) vault to base (quote) trader using SPL Token 2022 **/
 #[cfg(not(feature = "certora"))]
 fn spl_token_2022_transfer_from_vault_to_trader_fixed<'a, 'info>(
-    token_program: &TokenProgram<'a,'info>,
-    mint: Option<MintAccountInfo<'a,'info>>,
+    token_program: &TokenProgram<'a, 'info>,
+    mint: Option<MintAccountInfo<'a, 'info>>,
     mint_key: &Pubkey,
     vault: &TokenAccountInfo<'a, 'info>,
-    trader_token: &TokenAccountInfo<'a,'info>,
+    trader_token: &TokenAccountInfo<'a, 'info>,
     amount_atoms: u64,
     decimals: u8,
     market_key: &Pubkey,
-    bump:u8
+    bump: u8,
 ) -> ProgramResult {
     invoke_signed(
         &spl_token_2022::instruction::transfer_checked(
@@ -248,27 +203,23 @@
             mint.unwrap().as_ref().clone(),
             trader_token.as_ref().clone(),
         ],
-        market_vault_seeds_with_bump!(
-                    market_key,
-                    mint_key,
-                    bump
-                ),
+        market_vault_seeds_with_bump!(market_key, mint_key, bump),
     )
 }
 
 #[cfg(not(feature = "certora"))]
 #[allow(dead_code)]
 fn spl_token_2022_transfer_from_vault_to_trader_original<'a, 'info>(
-    token_program: &TokenProgram<'a,'info>,
-    mint: Option<MintAccountInfo<'a,'info>>,
+    token_program: &TokenProgram<'a, 'info>,
+    mint: Option<MintAccountInfo<'a, 'info>>,
     mint_key: &Pubkey,
     vault: &TokenAccountInfo<'a, 'info>,
-    trader_token: &TokenAccountInfo<'a,'info>,
+    trader_token: &TokenAccountInfo<'a, 'info>,
     amount_atoms: u64,
     decimals: u8,
     market_key: &Pubkey,
-    bump:u8,
-    payer: &AccountInfo<'info>
+    bump: u8,
+    payer: &AccountInfo<'info>,
 ) -> ProgramResult {
     let mint = mint.unwrap();
     invoke_signed(
@@ -296,15 +247,15 @@
 #[cfg(feature = "certora")]
 /** (Summary) Transfer from base (quote) vault to base (quote) trader using SPL Token 2022 **/
 fn spl_token_2022_transfer_from_vault_to_trader_fixed<'a, 'info>(
-    _token_program: &TokenProgram<'a,'info>,
-    _mint: Option<MintAccountInfo<'a,'info>>,
+    _token_program: &TokenProgram<'a, 'info>,
+    _mint: Option<MintAccountInfo<'a, 'info>>,
     _mint_key: &Pubkey,
     vault: &TokenAccountInfo<'a, 'info>,
-    trader_token: &TokenAccountInfo<'a,'info>,
+    trader_token: &TokenAccountInfo<'a, 'info>,
     amount_atoms: u64,
     _decimals: u8,
     _market_key: &Pubkey,
-    _bump:u8
+    _bump: u8,
 ) -> ProgramResult {
     spl_token_2022_transfer(vault.info, trader_token.info, vault.info, amount_atoms)
 }
@@ -312,16 +263,16 @@
 #[cfg(feature = "certora")]
 /** (Summary) Transfer from base (quote) vault to base (quote) trader using SPL Token 2022 **/
 fn spl_token_2022_transfer_from_vault_to_trader_original<'a, 'info>(
-    _token_program: &TokenProgram<'a,'info>,
-    _mint: Option<MintAccountInfo<'a,'info>>,
+    _token_program: &TokenProgram<'a, 'info>,
+    _mint: Option<MintAccountInfo<'a, 'info>>,
     _mint_key: &Pubkey,
     vault: &TokenAccountInfo<'a, 'info>,
-    trader_token: &TokenAccountInfo<'a,'info>,
+    trader_token: &TokenAccountInfo<'a, 'info>,
     amount_atoms: u64,
     _decimals: u8,
     _market_key: &Pubkey,
-    _bump:u8,
-    payer: &AccountInfo<'info>
+    _bump: u8,
+    payer: &AccountInfo<'info>,
 ) -> ProgramResult {
     spl_token_2022_transfer(trader_token.info, vault.info, payer, amount_atoms)
 }