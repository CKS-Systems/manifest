use std::u64;

use hypertree::{RedBlackTree, NIL};
use manifest::{
    quantities::WrapperU64,
    state::{
        constants::{MARKET_BLOCK_SIZE, MARKET_FIXED_SIZE, NO_EXPIRATION_LAST_VALID_SLOT},
        OrderType, RestingOrder,
    },
    validation::get_vault_address,
};
use solana_program_test::tokio;
use solana_sdk::signature::{Keypair, Signer};

use crate::{Side, TestFixture, Token, SOL_UNIT_SIZE, USDC_UNIT_SIZE};

#[tokio::test]
async fn place_order_test() -> anyhow::Result<()> {
    let mut test_fixture: TestFixture = TestFixture::new().await;
    test_fixture.claim_seat().await?;
    test_fixture.deposit(Token::SOL, SOL_UNIT_SIZE).await?;

    test_fixture
        .place_order(
            Side::Ask,
            1,
            1,
            0,
            NO_EXPIRATION_LAST_VALID_SLOT,
            OrderType::Limit,
        )
        .await?;

    Ok(())
}

#[tokio::test]
async fn place_order_fail_no_seat_test() -> anyhow::Result<()> {
    let mut test_fixture: TestFixture = TestFixture::new().await;
    assert!(test_fixture
        .place_order(
            Side::Ask,
            1,
            1,
            0,
            NO_EXPIRATION_LAST_VALID_SLOT,
            OrderType::Limit
        )
        .await
        .is_err());

    Ok(())
}

#[tokio::test]
async fn place_order_fail_no_deposit_yet_test() -> anyhow::Result<()> {
    let mut test_fixture: TestFixture = TestFixture::new().await;
    test_fixture.claim_seat().await?;
    assert!(test_fixture
        .place_order(
            Side::Ask,
            1,
            1,
            0,
            NO_EXPIRATION_LAST_VALID_SLOT,
            OrderType::Limit
        )
        .await
        .is_err());

    Ok(())
}

#[tokio::test]
async fn place_order_fail_insufficient_funds_test() -> anyhow::Result<()> {
    let mut test_fixture: TestFixture = TestFixture::new().await;
    test_fixture.claim_seat().await?;
    test_fixture.deposit(Token::SOL, 1 * SOL_UNIT_SIZE).await?;
    assert!(test_fixture
        .place_order(
            Side::Ask,
            2 * SOL_UNIT_SIZE,
            1,
            0,
            NO_EXPIRATION_LAST_VALID_SLOT,
            OrderType::Limit
        )
        .await
        .is_err());

    Ok(())
}

#[tokio::test]
async fn place_order_not_expand_if_not_needed_test() -> anyhow::Result<()> {
    let mut test_fixture: TestFixture = TestFixture::new().await;
    test_fixture.claim_seat().await?;
    test_fixture.deposit(Token::SOL, 1 * SOL_UNIT_SIZE).await?;

    test_fixture
        .place_order(
            Side::Ask,
            1,
            1,
            0,
            NO_EXPIRATION_LAST_VALID_SLOT,
            OrderType::Limit,
        )
        .await?;
    test_fixture.cancel_order(0).await?;
    test_fixture
        .place_order(
            Side::Ask,
            1,
            1,
            0,
            NO_EXPIRATION_LAST_VALID_SLOT,
            OrderType::Limit,
        )
        .await?;

    let loaded_account = test_fixture
        .try_load(&test_fixture.market_fixture.key)
        .await?
        .unwrap();
    // Always 1 more than needed.
    assert_eq!(
        loaded_account.data.len(),
        MARKET_FIXED_SIZE + (3 * MARKET_BLOCK_SIZE)
    );

    Ok(())
}

#[tokio::test]
async fn match_limit_orders_basic_test() -> anyhow::Result<()> {
    let mut test_fixture: TestFixture = TestFixture::new().await;
    test_fixture.claim_seat().await?;
    test_fixture.deposit(Token::SOL, 2 * SOL_UNIT_SIZE).await?;
    test_fixture
        .place_order(
            Side::Ask,
            2 * SOL_UNIT_SIZE,
            1,
            0,
            NO_EXPIRATION_LAST_VALID_SLOT,
            OrderType::Limit,
        )
        .await?;

    // Should succeed. It was funded with infinite lamports.
    let second_keypair: Keypair = test_fixture.second_keypair.insecure_clone();
    test_fixture.claim_seat_for_keypair(&second_keypair).await?;
    test_fixture
        .deposit_for_keypair(Token::USDC, 2_000 * USDC_UNIT_SIZE, &second_keypair)
        .await?;
    test_fixture
        .place_order_for_keypair(
            Side::Bid,
            1 * SOL_UNIT_SIZE,
            1,
            0,
            NO_EXPIRATION_LAST_VALID_SLOT,
            OrderType::Limit,
            &second_keypair,
        )
        .await?;

    // Trade happens so we can withdraw.
    test_fixture
        .withdraw(Token::USDC, 1_000 * USDC_UNIT_SIZE)
        .await?;

    assert_eq!(
        test_fixture
            .market_fixture
            .get_quote_balance_atoms(&test_fixture.payer())
            .await,
        0
    );
    assert!(test_fixture
        .withdraw(Token::USDC, USDC_UNIT_SIZE)
        .await
        .is_err());

    test_fixture
        .place_order_for_keypair(
            Side::Bid,
            1 * SOL_UNIT_SIZE,
            1,
            0,
            NO_EXPIRATION_LAST_VALID_SLOT,
            OrderType::Limit,
            &second_keypair,
        )
        .await?;
    test_fixture
        .withdraw(Token::USDC, 1_000 * USDC_UNIT_SIZE)
        .await?;
    assert_eq!(
        test_fixture
            .market_fixture
            .get_quote_balance_atoms(&test_fixture.payer())
            .await,
        0
    );
    Ok(())
}

#[tokio::test]
async fn match_limit_orders_basic_test_reverse() -> anyhow::Result<()> {
    let mut test_fixture: TestFixture = TestFixture::new().await;
    test_fixture.claim_seat().await?;
    test_fixture
        .deposit(Token::USDC, 2_000 * USDC_UNIT_SIZE)
        .await?;
    test_fixture
        .place_order(
            Side::Bid,
            2 * SOL_UNIT_SIZE,
            1,
            0,
            NO_EXPIRATION_LAST_VALID_SLOT,
            OrderType::Limit,
        )
        .await?;

    let second_keypair: Keypair = test_fixture.second_keypair.insecure_clone();
    test_fixture.claim_seat_for_keypair(&second_keypair).await?;
    test_fixture
        .deposit_for_keypair(Token::SOL, 2 * SOL_UNIT_SIZE, &second_keypair)
        .await?;
    test_fixture
        .place_order_for_keypair(
            Side::Ask,
            1 * SOL_UNIT_SIZE,
            1,
            0,
            NO_EXPIRATION_LAST_VALID_SLOT,
            OrderType::Limit,
            &second_keypair,
        )
        .await?;

    test_fixture.withdraw(Token::SOL, SOL_UNIT_SIZE).await?;
    assert_eq!(
        test_fixture
            .market_fixture
            .get_base_balance_atoms(&test_fixture.payer())
            .await,
        0
    );

    assert!(test_fixture
        .withdraw(Token::SOL, SOL_UNIT_SIZE)
        .await
        .is_err());

    test_fixture
        .place_order_for_keypair(
            Side::Ask,
            1 * SOL_UNIT_SIZE,
            1,
            0,
            NO_EXPIRATION_LAST_VALID_SLOT,
            OrderType::Limit,
            &second_keypair,
        )
        .await?;
    test_fixture.withdraw(Token::SOL, SOL_UNIT_SIZE).await?;
    assert_eq!(
        test_fixture
            .market_fixture
            .get_base_balance_atoms(&test_fixture.payer())
            .await,
        0
    );
    Ok(())
}

#[tokio::test]
async fn match_limit_orders_more_than_resting_test() -> anyhow::Result<()> {
    let mut test_fixture: TestFixture = TestFixture::new().await;
    test_fixture.claim_seat().await?;
    test_fixture.deposit(Token::SOL, 2 * SOL_UNIT_SIZE).await?;
    test_fixture
        .place_order(
            Side::Ask,
            1 * SOL_UNIT_SIZE,
            1,
            0,
            NO_EXPIRATION_LAST_VALID_SLOT,
            OrderType::Limit,
        )
        .await?;

    let second_keypair: Keypair = test_fixture.second_keypair.insecure_clone();
    test_fixture.claim_seat_for_keypair(&second_keypair).await?;
    test_fixture
        .deposit_for_keypair(Token::USDC, 2_000 * USDC_UNIT_SIZE, &second_keypair)
        .await?;

    test_fixture
        .place_order_for_keypair(
            Side::Bid,
            2 * SOL_UNIT_SIZE,
            1,
            0,
            NO_EXPIRATION_LAST_VALID_SLOT,
            OrderType::Limit,
            &second_keypair,
        )
        .await?;
    // Only one matches.
    assert_eq!(
        test_fixture
            .market_fixture
            .get_quote_balance_atoms(&test_fixture.payer())
            .await,
        1_000 * USDC_UNIT_SIZE
    );
    Ok(())
}

#[tokio::test]
async fn match_limit_orders_fail_expired_test() -> anyhow::Result<()> {
    let mut test_fixture: TestFixture = TestFixture::new().await;
    test_fixture.claim_seat().await?;
    test_fixture.deposit(Token::SOL, 4 * SOL_UNIT_SIZE).await?;

    let second_keypair: Keypair = test_fixture.second_keypair.insecure_clone();
    test_fixture.claim_seat_for_keypair(&second_keypair).await?;
    test_fixture
        .deposit_for_keypair(Token::USDC, 16_000 * USDC_UNIT_SIZE, &second_keypair)
        .await?;

    test_fixture
        .place_order(
            Side::Ask,
            1 * SOL_UNIT_SIZE,
            1,
            0,
            NO_EXPIRATION_LAST_VALID_SLOT,
            OrderType::Limit,
        )
        .await?;
    // Slots may advance during tests, so expiration is set pretty far out.
    test_fixture
        .place_order(Side::Ask, 1 * SOL_UNIT_SIZE, 2, 0, 1_000, OrderType::Limit)
        .await?;
    test_fixture
        .place_order(
            Side::Ask,
            1 * SOL_UNIT_SIZE,
            3,
            0,
            NO_EXPIRATION_LAST_VALID_SLOT,
            OrderType::Limit,
        )
        .await?;
    test_fixture
        .place_order(
            Side::Ask,
            1 * SOL_UNIT_SIZE,
            4,
            0,
            NO_EXPIRATION_LAST_VALID_SLOT,
            OrderType::Limit,
        )
        .await?;

    // Expire the order @2
    test_fixture.advance_time_seconds(10_000).await;

    // Should match the first and third and last, skipping the 2 expired one.
    test_fixture
        .place_order_for_keypair(
            Side::Bid,
            4 * SOL_UNIT_SIZE,
            4,
            0,
            NO_EXPIRATION_LAST_VALID_SLOT,
            OrderType::Limit,
            &second_keypair,
        )
        .await?;

    assert_eq!(
        test_fixture
            .market_fixture
            .get_quote_balance_atoms(&test_fixture.payer())
            .await,
        8_000 * USDC_UNIT_SIZE
    );
    // 1 + 3 + 4 = 8
    test_fixture
        .withdraw(Token::USDC, 8_000 * USDC_UNIT_SIZE)
        .await?;
    assert_eq!(
        test_fixture
            .market_fixture
            .get_quote_balance_atoms(&test_fixture.payer())
            .await,
        0
    );
    Ok(())
}

#[tokio::test]
async fn match_limit_orders_partial_match_price_test() -> anyhow::Result<()> {
    let mut test_fixture: TestFixture = TestFixture::new().await;
    test_fixture.claim_seat().await?;
    test_fixture.deposit(Token::SOL, 10 * SOL_UNIT_SIZE).await?;
    test_fixture
        .place_order(
            Side::Ask,
            1 * SOL_UNIT_SIZE,
            1,
            0,
            NO_EXPIRATION_LAST_VALID_SLOT,
            OrderType::Limit,
        )
        .await?;
    test_fixture
        .place_order(
            Side::Ask,
            1 * SOL_UNIT_SIZE,
            2,
            0,
            NO_EXPIRATION_LAST_VALID_SLOT,
            OrderType::Limit,
        )
        .await?;
    test_fixture
        .place_order(
            Side::Ask,
            1 * SOL_UNIT_SIZE,
            3,
            0,
            NO_EXPIRATION_LAST_VALID_SLOT,
            OrderType::Limit,
        )
        .await?;

    let second_keypair: Keypair = test_fixture.second_keypair.insecure_clone();
    test_fixture.claim_seat_for_keypair(&second_keypair).await?;
    test_fixture
        .deposit_for_keypair(Token::USDC, 10_000 * USDC_UNIT_SIZE, &second_keypair)
        .await?;
    test_fixture
        .place_order_for_keypair(
            Side::Bid,
            3 * SOL_UNIT_SIZE,
            2,
            0,
            NO_EXPIRATION_LAST_VALID_SLOT,
            OrderType::Limit,
            &second_keypair,
        )
        .await?;

    // Trade happens so we can withdraw. But the other has not matched yet.
    test_fixture
        .withdraw(Token::USDC, 3_000 * USDC_UNIT_SIZE)
        .await?;
    test_fixture
        .withdraw_for_keypair(Token::SOL, 2 * SOL_UNIT_SIZE, &second_keypair)
        .await?;

    assert_eq!(
        test_fixture
            .market_fixture
            .get_quote_balance_atoms(&test_fixture.payer())
            .await,
        0
    );
    // 10 - 1 - 2 = 7
    assert_eq!(
        test_fixture
            .market_fixture
            .get_base_balance_atoms(&test_fixture.payer())
            .await,
        7 * SOL_UNIT_SIZE
    );

    Ok(())
}

#[tokio::test]
async fn match_limit_orders_with_large_deposits_test() -> anyhow::Result<()> {
    const DEPOSIT_BALANCE: u64 = u64::MAX / 512;
    let mut test_fixture: TestFixture = TestFixture::new().await;
    test_fixture.claim_seat().await?;
    test_fixture.deposit(Token::USDC, DEPOSIT_BALANCE).await?;
    test_fixture.deposit(Token::SOL, DEPOSIT_BALANCE).await?;
    test_fixture
        .place_order(
            Side::Bid,
            1_000_000_000,
            1,
            0,
            NO_EXPIRATION_LAST_VALID_SLOT,
            OrderType::Limit,
        )
        .await?;

    let second_keypair: Keypair = test_fixture.second_keypair.insecure_clone();
    test_fixture.claim_seat_for_keypair(&second_keypair).await?;
    test_fixture
        .deposit_for_keypair(Token::USDC, DEPOSIT_BALANCE, &second_keypair)
        .await?;
    test_fixture
        .deposit_for_keypair(Token::SOL, DEPOSIT_BALANCE, &second_keypair)
        .await?;
    test_fixture
        .place_order_for_keypair(
            Side::Ask,
            500_000_000,
            1,
            0,
            NO_EXPIRATION_LAST_VALID_SLOT,
            OrderType::Limit,
            &second_keypair,
        )
        .await?;

    let mut user_balance_base = test_fixture
        .market_fixture
        .get_base_balance_atoms(&test_fixture.payer())
        .await;
    user_balance_base += test_fixture
        .market_fixture
        .get_base_balance_atoms(&second_keypair.pubkey())
        .await;
    let mut user_balance_quote = test_fixture
        .market_fixture
        .get_quote_balance_atoms(&test_fixture.payer())
        .await;
    user_balance_quote += test_fixture
        .market_fixture
        .get_quote_balance_atoms(&second_keypair.pubkey())
        .await;

    let bids: RedBlackTree<RestingOrder> = RedBlackTree::<RestingOrder>::new(
        test_fixture.market_fixture.market.dynamic.as_mut_slice(),
        test_fixture
            .market_fixture
            .market
            .fixed
            .get_bids_root_index(),
        NIL,
    );
    for (_, bid) in bids.iter() {
        let bid_balance_quote = (bid
            .get_value()
            .get_num_base_atoms()
            .checked_mul(bid.get_value().get_price(), true))
        .unwrap()
        .as_u64();
        println!("bid {bid_balance_quote}");
        user_balance_quote += bid_balance_quote;
    }
    let asks: RedBlackTree<RestingOrder> = RedBlackTree::<RestingOrder>::new(
        test_fixture.market_fixture.market.dynamic.as_mut_slice(),
        test_fixture
            .market_fixture
            .market
            .fixed
            .get_asks_root_index(),
        NIL,
    );

    for (_, ask) in asks.iter() {
        let ask_balance_base = ask.get_value().get_num_base_atoms().as_u64();
        println!("ask {ask_balance_base}");
        user_balance_base += ask_balance_base;
    }

    let (vault_address_base, _) = get_vault_address(
        &test_fixture.market_fixture.key,
        test_fixture.market_fixture.market.get_base_mint(),
    );
    let (vault_address_quote, _) = get_vault_address(
        &test_fixture.market_fixture.key,
        test_fixture.market_fixture.market.get_quote_mint(),
    );
    let vault_balance_base: u64 = test_fixture
        .context
        .borrow_mut()
        .banks_client
        .get_packed_account_data::<spl_token::state::Account>(vault_address_base)
        .await
        .expect("base vault")
        .amount;
    let vault_balance_quote: u64 = test_fixture
        .context
        .borrow_mut()
        .banks_client
        .get_packed_account_data::<spl_token::state::Account>(vault_address_quote)
        .await
        .expect("quote vault")
        .amount;

    assert_eq!(user_balance_base, vault_balance_base);
    assert_eq!(user_balance_quote, vault_balance_quote);

    Ok(())
}

#[tokio::test]
async fn post_only_basic_test() -> anyhow::Result<()> {
    let mut test_fixture: TestFixture = TestFixture::new().await;
    test_fixture.claim_seat().await?;

    // Ask for 2@10
    test_fixture.deposit(Token::SOL, 20 * SOL_UNIT_SIZE).await?;
    test_fixture
        .place_order(
            Side::Ask,
            2 * SOL_UNIT_SIZE,
            10,
            0,
            NO_EXPIRATION_LAST_VALID_SLOT,
            OrderType::Limit,
        )
        .await?;

    let second_keypair: Keypair = test_fixture.second_keypair.insecure_clone();
    test_fixture.claim_seat_for_keypair(&second_keypair).await?;
    test_fixture
        .deposit_for_keypair(Token::USDC, 1_000 * USDC_UNIT_SIZE, &second_keypair)
        .await?;

    // PostOnly should succeed because it doesnt match
    test_fixture
        .place_order_for_keypair(
            Side::Bid,
            1 * SOL_UNIT_SIZE,
            1,
            0,
            NO_EXPIRATION_LAST_VALID_SLOT,
            OrderType::PostOnly,
            &second_keypair,
        )
        .await?;
    assert_eq!(
        test_fixture
            .market_fixture
            .get_quote_balance_atoms(&test_fixture.payer())
            .await,
        0
    );
    Ok(())
}

#[tokio::test]
async fn post_only_fail_test() -> anyhow::Result<()> {
    let mut test_fixture: TestFixture = TestFixture::new().await;
    test_fixture.claim_seat().await?;

    // Ask for 2@10
    test_fixture.deposit(Token::SOL, 20 * SOL_UNIT_SIZE).await?;
    test_fixture
        .place_order(
            Side::Ask,
            2 * SOL_UNIT_SIZE,
            10,
            0,
            NO_EXPIRATION_LAST_VALID_SLOT,
            OrderType::Limit,
        )
        .await?;

    let second_keypair: Keypair = test_fixture.second_keypair.insecure_clone();
    test_fixture.claim_seat_for_keypair(&second_keypair).await?;
    test_fixture
        .deposit_for_keypair(Token::USDC, 20_000 * USDC_UNIT_SIZE, &second_keypair)
        .await?;

    // Post only should fail because it wants to match at 10.
    assert!(test_fixture
        .place_order_for_keypair(
            Side::Bid,
            1 * SOL_UNIT_SIZE,
            11,
            0,
            NO_EXPIRATION_LAST_VALID_SLOT,
            OrderType::PostOnly,
            &second_keypair
        )
        .await
        .is_err());
    // All balance is on the orderbook.
    assert_eq!(
        test_fixture
            .market_fixture
            .get_quote_balance_atoms(&test_fixture.payer())
            .await,
        0
    );
    Ok(())
}

#[tokio::test]
<<<<<<< HEAD
async fn post_only_slide_test() -> anyhow::Result<()> {
    let mut test_fixture: TestFixture = TestFixture::new().await;
    test_fixture.claim_seat().await?;

    // Ask for 2@10
    test_fixture.deposit(Token::SOL, 20 * SOL_UNIT_SIZE).await?;
    test_fixture
        .place_order(
            Side::Ask,
            2 * SOL_UNIT_SIZE,
            10,
            0,
            NO_EXPIRATION_LAST_VALID_SLOT,
            OrderType::Limit,
        )
        .await?;

    let second_keypair: Keypair = test_fixture.second_keypair.insecure_clone();
    test_fixture.claim_seat_for_keypair(&second_keypair).await?;
    test_fixture
        .deposit_for_keypair(Token::USDC, 20_000 * USDC_UNIT_SIZE, &second_keypair)
        .await?;

    // Post only slide should slide the order down to 10.0
    test_fixture
        .place_order_for_keypair(
            Side::Bid,
            1 * SOL_UNIT_SIZE,
            11,
            0,
            NO_EXPIRATION_LAST_VALID_SLOT,
            OrderType::PostOnlySlide,
            &second_keypair,
        )
        .await?;

    // To verify that we have 10.00000, withdraw 10 and then unable to do more
    test_fixture
        .withdraw_for_keypair(Token::USDC, 10_000 * USDC_UNIT_SIZE, &second_keypair)
        .await?;

    assert!(test_fixture
        .withdraw_for_keypair(Token::USDC, 1_000 * USDC_UNIT_SIZE, &second_keypair)
        .await
        .is_err());
    assert!(test_fixture
        .withdraw_for_keypair(Token::SOL, 1 * SOL_UNIT_SIZE, &second_keypair)
        .await
        .is_err());
    Ok(())
}

#[tokio::test]
async fn post_only_slide_ask_test() -> anyhow::Result<()> {
    let mut test_fixture: TestFixture = TestFixture::new().await;
    test_fixture.claim_seat().await?;

    // Bid for 1@10
    test_fixture
        .deposit(Token::USDC, 20_000 * USDC_UNIT_SIZE)
        .await?;
    test_fixture
        .place_order(
            Side::Bid,
            1 * SOL_UNIT_SIZE,
            10,
            0,
            NO_EXPIRATION_LAST_VALID_SLOT,
            OrderType::Limit,
        )
        .await?;

    let second_keypair: Keypair = test_fixture.second_keypair.insecure_clone();
    test_fixture.claim_seat_for_keypair(&second_keypair).await?;
    test_fixture
        .deposit_for_keypair(Token::SOL, 20 * SOL_UNIT_SIZE, &second_keypair)
        .await?;

    // Post only slide should slide the order up to 10.000001
    test_fixture
        .place_order_for_keypair(
            Side::Ask,
            1 * SOL_UNIT_SIZE,
            9,
            0,
            NO_EXPIRATION_LAST_VALID_SLOT,
            OrderType::PostOnlySlide,
            &second_keypair,
        )
        .await?;

    // To verify that we have 1@10.000001, bid 1@12 from main keypair and check results.
    test_fixture
        .place_order(
            Side::Bid,
            1 * SOL_UNIT_SIZE,
            12,
            0,
            NO_EXPIRATION_LAST_VALID_SLOT,
            OrderType::Limit,
        )
        .await?;

    // Second keypair got 10.00001, so withdraw 10 and not any more.
    test_fixture
        .withdraw_for_keypair(Token::USDC, 10_000 * USDC_UNIT_SIZE, &second_keypair)
        .await?;

    assert!(test_fixture
        .withdraw_for_keypair(Token::USDC, 1_000 * USDC_UNIT_SIZE, &second_keypair)
        .await
        .is_err());

    Ok(())
}

#[tokio::test]
=======
>>>>>>> 2038f3cf
async fn place_order_already_expired_test() -> anyhow::Result<()> {
    let mut test_fixture: TestFixture = TestFixture::new().await;
    test_fixture.claim_seat().await?;
    test_fixture.deposit(Token::SOL, SOL_UNIT_SIZE).await?;

    test_fixture.advance_time_seconds(10).await;
    assert!(test_fixture
        .place_order(Side::Ask, 1, 1, 0, 1, OrderType::Limit,)
        .await
        .is_err());

    Ok(())
}<|MERGE_RESOLUTION|>--- conflicted
+++ resolved
@@ -702,126 +702,6 @@
 }
 
 #[tokio::test]
-<<<<<<< HEAD
-async fn post_only_slide_test() -> anyhow::Result<()> {
-    let mut test_fixture: TestFixture = TestFixture::new().await;
-    test_fixture.claim_seat().await?;
-
-    // Ask for 2@10
-    test_fixture.deposit(Token::SOL, 20 * SOL_UNIT_SIZE).await?;
-    test_fixture
-        .place_order(
-            Side::Ask,
-            2 * SOL_UNIT_SIZE,
-            10,
-            0,
-            NO_EXPIRATION_LAST_VALID_SLOT,
-            OrderType::Limit,
-        )
-        .await?;
-
-    let second_keypair: Keypair = test_fixture.second_keypair.insecure_clone();
-    test_fixture.claim_seat_for_keypair(&second_keypair).await?;
-    test_fixture
-        .deposit_for_keypair(Token::USDC, 20_000 * USDC_UNIT_SIZE, &second_keypair)
-        .await?;
-
-    // Post only slide should slide the order down to 10.0
-    test_fixture
-        .place_order_for_keypair(
-            Side::Bid,
-            1 * SOL_UNIT_SIZE,
-            11,
-            0,
-            NO_EXPIRATION_LAST_VALID_SLOT,
-            OrderType::PostOnlySlide,
-            &second_keypair,
-        )
-        .await?;
-
-    // To verify that we have 10.00000, withdraw 10 and then unable to do more
-    test_fixture
-        .withdraw_for_keypair(Token::USDC, 10_000 * USDC_UNIT_SIZE, &second_keypair)
-        .await?;
-
-    assert!(test_fixture
-        .withdraw_for_keypair(Token::USDC, 1_000 * USDC_UNIT_SIZE, &second_keypair)
-        .await
-        .is_err());
-    assert!(test_fixture
-        .withdraw_for_keypair(Token::SOL, 1 * SOL_UNIT_SIZE, &second_keypair)
-        .await
-        .is_err());
-    Ok(())
-}
-
-#[tokio::test]
-async fn post_only_slide_ask_test() -> anyhow::Result<()> {
-    let mut test_fixture: TestFixture = TestFixture::new().await;
-    test_fixture.claim_seat().await?;
-
-    // Bid for 1@10
-    test_fixture
-        .deposit(Token::USDC, 20_000 * USDC_UNIT_SIZE)
-        .await?;
-    test_fixture
-        .place_order(
-            Side::Bid,
-            1 * SOL_UNIT_SIZE,
-            10,
-            0,
-            NO_EXPIRATION_LAST_VALID_SLOT,
-            OrderType::Limit,
-        )
-        .await?;
-
-    let second_keypair: Keypair = test_fixture.second_keypair.insecure_clone();
-    test_fixture.claim_seat_for_keypair(&second_keypair).await?;
-    test_fixture
-        .deposit_for_keypair(Token::SOL, 20 * SOL_UNIT_SIZE, &second_keypair)
-        .await?;
-
-    // Post only slide should slide the order up to 10.000001
-    test_fixture
-        .place_order_for_keypair(
-            Side::Ask,
-            1 * SOL_UNIT_SIZE,
-            9,
-            0,
-            NO_EXPIRATION_LAST_VALID_SLOT,
-            OrderType::PostOnlySlide,
-            &second_keypair,
-        )
-        .await?;
-
-    // To verify that we have 1@10.000001, bid 1@12 from main keypair and check results.
-    test_fixture
-        .place_order(
-            Side::Bid,
-            1 * SOL_UNIT_SIZE,
-            12,
-            0,
-            NO_EXPIRATION_LAST_VALID_SLOT,
-            OrderType::Limit,
-        )
-        .await?;
-
-    // Second keypair got 10.00001, so withdraw 10 and not any more.
-    test_fixture
-        .withdraw_for_keypair(Token::USDC, 10_000 * USDC_UNIT_SIZE, &second_keypair)
-        .await?;
-
-    assert!(test_fixture
-        .withdraw_for_keypair(Token::USDC, 1_000 * USDC_UNIT_SIZE, &second_keypair)
-        .await
-        .is_err());
-
-    Ok(())
-}
-
-#[tokio::test]
-=======
->>>>>>> 2038f3cf
 async fn place_order_already_expired_test() -> anyhow::Result<()> {
     let mut test_fixture: TestFixture = TestFixture::new().await;
     test_fixture.claim_seat().await?;
