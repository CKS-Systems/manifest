--- conflicted
+++ resolved
@@ -993,21 +993,9 @@
     Ok(())
 }
 
-<<<<<<< HEAD
 // This test case illustrates that the exact in is really just a desired in.
 #[tokio::test]
 async fn swap_full_match_sell_exact_in_exhaust_book() -> anyhow::Result<()> {
-=======
-// Global is on the USDC, taker is sending in SOL. Global order is not backed,
-// so the order does not get the global price.
-#[tokio::test]
-async fn swap_global_not_backed() -> anyhow::Result<()> {
->>>>>>> 7d675c30
-    let mut test_fixture: TestFixture = TestFixture::new().await;
-
-    let second_keypair: Keypair = test_fixture.second_keypair.insecure_clone();
-    test_fixture.claim_seat_for_keypair(&second_keypair).await?;
-<<<<<<< HEAD
     test_fixture
         .deposit_for_keypair(Token::USDC, 3_000 * USDC_UNIT_SIZE, &second_keypair)
         .await?;
@@ -1042,41 +1030,55 @@
             None,
             Some(*test_fixture.market_fixture.market.get_quote_mint()),
             None,
-=======
+            )],
+        Some(&second_keypair.pubkey()),
+        &[&second_keypair],
+    )
+    .await?;
+    // Swapper will exact_in of 4, min quote out of 2. Result should be that it
+    // succeeds. It will not be able to fully fill all the exact in of 4 and
+    // there will be 1 leftover and it gets out 1*1 + 2*.5 = 2 quote.
+    test_fixture
+        .sol_mint_fixture
+        .mint_to(&test_fixture.payer_sol_fixture.key, 4 * SOL_UNIT_SIZE)
+        .await;
+
+    test_fixture
+        .swap(4 * SOL_UNIT_SIZE, 2_000 * USDC_UNIT_SIZE, true, true)
+        .await?;
+
+    assert_eq!(
+        test_fixture.payer_sol_fixture.balance_atoms().await,
+        1 * SOL_UNIT_SIZE
+    );
+    assert_eq!(
+        test_fixture.payer_usdc_fixture.balance_atoms().await,
+        2_000 * USDC_UNIT_SIZE
+    );
+
+    Ok(())
+}
+
+// Global is on the USDC, taker is sending in SOL. Global order is not backed,
+// so the order does not get the global price.
+#[tokio::test]
+async fn swap_global_not_backed() -> anyhow::Result<()> {
+    let mut test_fixture: TestFixture = TestFixture::new().await;
+
+    let second_keypair: Keypair = test_fixture.second_keypair.insecure_clone();
+    test_fixture.claim_seat_for_keypair(&second_keypair).await?;
 
     send_tx_with_retry(
         Rc::clone(&test_fixture.context),
         &[global_add_trader_instruction(
             &test_fixture.global_fixture.key,
             &second_keypair.pubkey(),
->>>>>>> 7d675c30
         )],
         Some(&second_keypair.pubkey()),
         &[&second_keypair],
     )
     .await?;
 
-<<<<<<< HEAD
-    // Swapper will exact_in of 4, min quote out of 2. Result should be that it
-    // succeeds. It will not be able to fully fill all the exact in of 4 and
-    // there will be 1 leftover and it gets out 1*1 + 2*.5 = 2 quote.
-    test_fixture
-        .sol_mint_fixture
-        .mint_to(&test_fixture.payer_sol_fixture.key, 4 * SOL_UNIT_SIZE)
-        .await;
-
-    test_fixture
-        .swap(4 * SOL_UNIT_SIZE, 2_000 * USDC_UNIT_SIZE, true, true)
-        .await?;
-
-    assert_eq!(
-        test_fixture.payer_sol_fixture.balance_atoms().await,
-        1 * SOL_UNIT_SIZE
-    );
-    assert_eq!(
-        test_fixture.payer_usdc_fixture.balance_atoms().await,
-        2_000 * USDC_UNIT_SIZE
-=======
     // Make a throw away token account
     let token_account_keypair: Keypair = Keypair::new();
     let token_account_fixture: TokenAccountFixture = TokenAccountFixture::new_with_keypair(
@@ -1173,7 +1175,6 @@
     assert_eq!(
         test_fixture.payer_usdc_fixture.balance_atoms().await,
         1_000 * USDC_UNIT_SIZE
->>>>>>> 7d675c30
     );
 
     Ok(())
