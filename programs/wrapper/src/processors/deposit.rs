--- conflicted
+++ resolved
@@ -77,7 +77,6 @@
     drop(wrapper_data);
 
     // Call the deposit CPI
-<<<<<<< HEAD
     let ix: Instruction = deposit_instruction(
         market.key,
         owner.key,
@@ -85,6 +84,7 @@
         amount_atoms,
         trader_token_account.key,
         *token_program.key,
+        trader_index_hint,
     );
     let account_infos: [AccountInfo<'_>; 7] = [
         manifest_program.info.clone(),
@@ -99,28 +99,6 @@
     solana_invoke::invoke_unchecked(&ix, &account_infos)?;
     #[cfg(not(target_os = "solana"))]
     solana_program::program::invoke_unchecked(&ix, &account_infos)?;
-=======
-    invoke(
-        &deposit_instruction(
-            market.key,
-            owner.key,
-            mint,
-            amount_atoms,
-            trader_token_account.key,
-            *token_program.key,
-            trader_index_hint,
-        ),
-        &[
-            manifest_program.info.clone(),
-            owner.info.clone(),
-            market.info.clone(),
-            trader_token_account.clone(),
-            vault.clone(),
-            token_program.info.clone(),
-            mint_account_info.info.clone(),
-        ],
-    )?;
->>>>>>> 86f31f5c
 
     sync(&wrapper_state, &market)?;
 
