--- conflicted
+++ resolved
@@ -19,19 +19,6 @@
 
 ## Comparison
 
-<<<<<<< HEAD
-|                                                         | Openbook           | Phoenix            | Manifest                              |
-| ------------------------------------------------------- | ------------------ | ------------------ | ------------------------------------- |
-| Crankless                                               | No                 | Yes                | Yes                                   |
-| Feeless                                                 | No                 | No                 | Yes                                   |
-| Atomic lot sizes                                        | No                 | No                 | Yes                                   |
-| Anchor                                                  | Yes                | No                 | No                                    |
-| Rent                                                    | 2 SOL              | 2 SOL              | .002 SOL                              |
-| License                                                 | GPL                | Business           | GPL                                   |
-| Read optimized                                          | Yes                | No                 | Yes                                   |
-| Swap accounts                                           | 16                 | 8                  | 7                                     |
-=======
-
 |  |    Openbook    | Phoenix  |Manifest              |
 |--|----------------|-------------------|----------------------|
 | Crankless |No |Yes |Yes |
@@ -42,7 +29,6 @@
 | License|GPL |Business |GPL|
 | Read optimized| Yes | No | Yes |
 | Swap accounts| 16 | 8 | 7 |
->>>>>>> 1f87c4be
 | [CU](https://cks-systems.github.io/manifest/dev/bench/) | :white_check_mark: | :white_check_mark: | :white_check_mark: :white_check_mark: |
 | Silent failures                                         | Yes                | Yes                | No                                    |
 | Token 22                                                | No                 | No                 | Yes                                   |
