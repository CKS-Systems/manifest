--- conflicted
+++ resolved
@@ -15,6 +15,7 @@
 const monitorFeed = async (feed: FillFeed) => {
   // 5 minutes
   const deadThreshold = 300_000;
+  // eslint-disable-next-line no-constant-condition
   while (true) {
     await sleep(60_000);
     const msSinceUpdate = feed.msSinceLastUpdate();
@@ -27,11 +28,6 @@
 };
 
 const run = async () => {
-<<<<<<< HEAD
-  const conn = new Connection(RPC_URL!, 'confirmed');
-  const feed = new FillFeed(conn);
-  await feed.parseLogs(false);
-=======
   const timeoutMs = 5_000;
 
   console.log('starting feed...');
@@ -56,7 +52,6 @@
       sleep(timeoutMs);
     }
   }
->>>>>>> c38c8550
 };
 
 run().catch((e) => {
