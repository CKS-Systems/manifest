--- conflicted
+++ resolved
@@ -706,7 +706,6 @@
     const twentyFourHoursAgo = currentTimestamp - ONE_DAY_SEC;
     
     this.markets.forEach((market: Market, marketPk: string) => {
-<<<<<<< HEAD
       // Calculate volume using only checkpoints from the last 24 hours
       const timestamps = this.checkpointTimestamps.get(marketPk) || [];
       const baseCheckpoints = this.baseVolumeAtomsCheckpoints.get(marketPk) || [];
@@ -722,13 +721,11 @@
         }
       }
       
-=======
       const bids = market.bids();
       const asks = market.asks();
       const bestBid = bids.length > 0 ? bids[bids.length - 1].tokenPrice : 0;
       const bestAsk = asks.length > 0 ? asks[asks.length - 1].tokenPrice : 0;
 
->>>>>>> 6849fb67
       tickers.push({
         ticker_id: marketPk,
         base_currency: market.baseMint().toBase58(),
