import WebSocket from 'ws';
import { sleep } from '@/lib/util';
import { Metaplex, Pda } from '@metaplex-foundation/js';
import {
  ENV,
  TokenInfo,
  TokenListContainer,
  TokenListProvider,
} from '@solana/spl-token-registry';
import * as promClient from 'prom-client';
import cors from 'cors';
import express, { RequestHandler } from 'express';
import promBundle from 'express-prom-bundle';
import {
  AccountInfo,
  Connection,
  GetProgramAccountsResponse,
  PublicKey,
} from '@solana/web3.js';
import {
  FillLogResult,
  ManifestClient,
  Market,
  RestingOrder,
} from '@cks-systems/manifest-sdk';

// Stores checkpoints every 5 minutes
const CHECKPOINT_DURATION_SEC: number = 5 * 60;
const ONE_DAY_SEC: number = 24 * 60 * 60;
const PORT: number = 3000;
const DEPTHS_BPS: number[] = [50, 100, 200];

const { RPC_URL } = process.env;

if (!RPC_URL) {
  throw new Error('RPC_URL missing from env');
}

const fills: promClient.Counter<'market'> = new promClient.Counter({
  name: 'fills',
  help: 'Number of fills',
  labelNames: ['market'] as const,
});

const reconnects: promClient.Counter<string> = new promClient.Counter({
  name: 'reconnects',
  help: 'Number of reconnects to websocket',
});

const volume: promClient.Gauge<'market' | 'mint' | 'side'> =
  new promClient.Gauge({
    name: 'volume',
    help: 'Volume in last 24 hours in tokens',
    labelNames: ['market', 'mint', 'side'] as const,
  });

const lastPrice: promClient.Gauge<'market'> = new promClient.Gauge({
  name: 'last_price',
  help: 'Last traded price',
  labelNames: ['market'] as const,
});

const depth: promClient.Gauge<'depth_bps' | 'market' | 'trader'> =
  new promClient.Gauge({
    name: 'depth',
    help: 'Notional in orders at a given depth by trader',
    labelNames: ['depth_bps', 'market', 'trader'] as const,
  });

/**
 * Server for serving stats according to this spec:
 * https://docs.google.com/document/d/1v27QFoQq1SKT3Priq3aqPgB70Xd_PnDzbOCiuoCyixw/edit?tab=t.0
 */
export class ManifestStatsServer {
  private connection: Connection;
  private ws: WebSocket | null = null;
  // Base and quote volume
  private baseVolumeAtomsSinceLastCheckpoint: Map<string, number> = new Map();
  private quoteVolumeAtomsSinceLastCheckpoint: Map<string, number> = new Map();

  // Hourly checkpoints
  private baseVolumeAtomsCheckpoints: Map<string, number[]> = new Map();
  private quoteVolumeAtomsCheckpoints: Map<string, number[]> = new Map();

  // Last price by market. Price is in atoms per atom.
  private lastPriceByMarket: Map<string, number> = new Map();

  // Pubkey to the number of trades.
  private traderNumTrades: Map<string, number> = new Map();

  // Market objects used for mints and decimals.
  private markets: Map<string, Market> = new Map();

  // Tickers. Ticker from metaplex metadata with a fallback to spl token
  // registry for old stuff like wsol.
  private tickers: Map<string, [string, string]> = new Map();

  private lastFillSlot: number = 0;

  // Recent fill log results
  private fillLogResults: Map<string, FillLogResult[]> = new Map();

  constructor() {
    this.connection = new Connection(RPC_URL!);
    this.resetWebsocket();
  }

  private resetWebsocket() {
    // Allow old one to timeout.
    if (this.ws != null) {
      try {
        this.ws.close();
      } catch (err) {}
    }

    this.ws = new WebSocket('wss://mfx-feed-mainnet.fly.dev');

    this.ws.onopen = () => {};

    this.ws.onclose = () => {
      // Rely on the next iteration to force a reconnect. This happens without a
      // keep-alive.
      reconnects.inc();
    };
    this.ws.onerror = () => {
      // Rely on the next iteration to force a reconnect.
      reconnects.inc();
    };

    this.ws.onmessage = async (message) => {
      const fill: FillLogResult = JSON.parse(message.data.toString());
      const { market, baseAtoms, quoteAtoms, priceAtoms, slot, taker } = fill;

      // Do not accept old spurious messages.
      if (this.lastFillSlot > slot) {
        return;
      }
      this.lastFillSlot = slot;

      fills.inc({ market });
      console.log('Got fill', fill);

      if (this.traderNumTrades.get(taker) == undefined) {
        this.traderNumTrades.set(taker, 0);
      }
      this.traderNumTrades.set(taker, this.traderNumTrades.get(taker)! + 1);

      if (this.markets.get(market) == undefined) {
        this.baseVolumeAtomsSinceLastCheckpoint.set(market, 0);
        this.quoteVolumeAtomsSinceLastCheckpoint.set(market, 0);
        this.baseVolumeAtomsCheckpoints.set(
          market,
          new Array<number>(ONE_DAY_SEC / CHECKPOINT_DURATION_SEC).fill(0),
        );
        this.quoteVolumeAtomsCheckpoints.set(
          market,
          new Array<number>(ONE_DAY_SEC / CHECKPOINT_DURATION_SEC).fill(0),
        );
        const marketPk: PublicKey = new PublicKey(market);
        this.markets.set(
          market,
          await Market.loadFromAddress({
            connection: this.connection,
            address: marketPk,
          }),
        );
        this.fillLogResults.set(market, []);
      }
      if (this.fillLogResults.get(market) == undefined) {
        this.fillLogResults.set(market, []);
      }
      lastPrice.set(
        { market },
        priceAtoms *
          10 **
            (this.markets.get(market)!.baseDecimals() -
              this.markets.get(market)!.quoteDecimals()),
      );

      this.lastPriceByMarket.set(market, priceAtoms);
      this.baseVolumeAtomsSinceLastCheckpoint.set(
        market,
        this.baseVolumeAtomsSinceLastCheckpoint.get(market)! +
          Number(baseAtoms),
      );
      this.quoteVolumeAtomsSinceLastCheckpoint.set(
        market,
        this.quoteVolumeAtomsSinceLastCheckpoint.get(market)! +
          Number(quoteAtoms),
      );

      let prevFills: FillLogResult[] = this.fillLogResults.get(market)!;
      prevFills.push(fill);
      if (prevFills.length > 10) {
        prevFills = prevFills.slice(1, 10);
      }
      this.fillLogResults.set(market, prevFills);
    };
  }

  /**
   * Initialize at the start with a get program accounts.
   */
  async initialize(): Promise<void> {
    const marketProgramAccounts: GetProgramAccountsResponse =
      await ManifestClient.getMarketProgramAccounts(this.connection);
    marketProgramAccounts.forEach(
      (
        value: Readonly<{ account: AccountInfo<Buffer>; pubkey: PublicKey }>,
      ) => {
        const marketPk: string = value.pubkey.toBase58();
        const market: Market = Market.loadFromBuffer({
          buffer: value.account.data,
          address: new PublicKey(marketPk),
        });
        // Skip markets that have never traded to keep the amount of data
        // retention smaller.
        if (Number(market.quoteVolume()) == 0) {
          return;
        }
        this.baseVolumeAtomsSinceLastCheckpoint.set(marketPk, 0);
        this.quoteVolumeAtomsSinceLastCheckpoint.set(marketPk, 0);
        this.baseVolumeAtomsCheckpoints.set(
          marketPk,
          new Array<number>(ONE_DAY_SEC / CHECKPOINT_DURATION_SEC).fill(0),
        );
        this.quoteVolumeAtomsCheckpoints.set(
          marketPk,
          new Array<number>(ONE_DAY_SEC / CHECKPOINT_DURATION_SEC).fill(0),
        );
        this.markets.set(marketPk, market);
      },
    );

    const mintToSymbols: Map<string, string> = new Map();
    const metaplex: Metaplex = Metaplex.make(this.connection);
    this.markets.forEach(async (market: Market, marketPk: string) => {
      const baseMint: PublicKey = market.baseMint();
      const quoteMint: PublicKey = market.quoteMint();

      let baseSymbol = '';
      let quoteSymbol = '';
      if (mintToSymbols.has(baseMint.toBase58())) {
        baseSymbol = mintToSymbols.get(baseMint.toBase58())!;
      } else {
        // Sleep to backoff on RPC load.
        await new Promise((f) => setTimeout(f, 500));
        baseSymbol = await this.lookupMintTicker(metaplex, baseMint);
      }
      mintToSymbols.set(baseMint.toBase58(), baseSymbol);

      if (mintToSymbols.has(quoteMint.toBase58())) {
        quoteSymbol = mintToSymbols.get(quoteMint.toBase58())!;
      } else {
        quoteSymbol = await this.lookupMintTicker(metaplex, quoteMint);
      }
      mintToSymbols.set(quoteMint.toBase58(), quoteSymbol);

      this.tickers.set(market.address.toBase58(), [
        mintToSymbols.get(market.baseMint()!.toBase58())!,
        mintToSymbols.get(market.quoteMint()!.toBase58())!,
      ]);
    });
  }

  async lookupMintTicker(metaplex: Metaplex, mint: PublicKey) {
    const metadataAccount: Pda = metaplex.nfts().pdas().metadata({ mint });
    const metadataAccountInfo =
      await this.connection.getAccountInfo(metadataAccount);
    if (metadataAccountInfo) {
      const token = await metaplex.nfts().findByMint({ mintAddress: mint });
      return token.symbol;
    } else {
      const provider: TokenListContainer =
        await new TokenListProvider().resolve();
      const tokenList: TokenInfo[] = provider
        .filterByChainId(ENV.MainnetBeta)
        .getList();
      const tokenMap: Map<string, TokenInfo> = tokenList.reduce((map, item) => {
        map.set(item.address, item);
        return map;
      }, new Map<string, TokenInfo>());

      const token: TokenInfo | undefined = tokenMap.get(mint.toBase58());
      if (token) {
        return token.symbol;
      }
    }
    return '';
  }

  /**
   * Periodically save the volume so a 24 hour rolling volume can be calculated.
   */
  saveCheckpoints(): void {
    console.log('Saving checkpoints');

    // Reset the websocket. It sometimes disconnects quietly, so just to be
    // safe, do it here.
    this.resetWebsocket();

    this.markets.forEach((value: Market, market: string) => {
      console.log(
        'Saving checkpoints for market',
        market,
        'base since last',
        this.baseVolumeAtomsSinceLastCheckpoint.get(market),
      );
      this.baseVolumeAtomsCheckpoints.set(market, [
        ...this.baseVolumeAtomsCheckpoints.get(market)!.slice(1),
        this.baseVolumeAtomsSinceLastCheckpoint.get(market)!,
      ]);
      this.baseVolumeAtomsSinceLastCheckpoint.set(market, 0);

      this.quoteVolumeAtomsCheckpoints.set(market, [
        ...this.quoteVolumeAtomsCheckpoints.get(market)!.slice(1),
        this.quoteVolumeAtomsSinceLastCheckpoint.get(market)!,
      ]);
      this.quoteVolumeAtomsSinceLastCheckpoint.set(market, 0);

      const baseMint: string = value.baseMint().toBase58();
      const quoteMint: string = value.quoteMint().toBase58();
      volume.set(
        { market, mint: baseMint, side: 'base' },
        this.baseVolumeAtomsCheckpoints
          .get(market)!
          .reduce((sum, num) => sum + num, 0),
      );
      volume.set(
        { market, mint: quoteMint, side: 'quote' },
        this.quoteVolumeAtomsCheckpoints
          .get(market)!
          .reduce((sum, num) => sum + num, 0),
      );
    });
  }

  /**
   * Periodically save to prometheus the depths of different market makers. This
   * is expensive, so it will only be run every few minutes at most. If we
   * wanted more frequent, should subscribe to market accounts. Because the
   * number of markets is unbounded, that is not done here.
   */
  async depthProbe(): Promise<void> {
    console.log('Probing depths for market maker data');

    // Once there are more than 200 accounts, should batch this into multiple fetches.
    const marketKeys: PublicKey[] = Array.from(this.markets.keys()).map(
      (market: string) => {
        return new PublicKey(market);
      },
    );

    try {
      const accountInfos: (AccountInfo<Buffer> | null)[] =
        await this.connection.getMultipleAccountsInfo(marketKeys);
      accountInfos.forEach(
        (accountInfo: AccountInfo<Buffer> | null, index: number) => {
          if (!accountInfo) {
            return;
          }
          const marketPk: PublicKey = marketKeys[index];
          const market: Market = Market.loadFromBuffer({
            buffer: accountInfo.data,
            address: marketPk,
          });
          const bids: RestingOrder[] = market.bids();
          const asks: RestingOrder[] = market.asks();
          if (bids.length == 0 || asks.length == 0) {
            return;
          }

          const midTokens: number =
            (bids[bids.length - 1].tokenPrice +
              asks[asks.length - 1].tokenPrice) /
            2;

          DEPTHS_BPS.forEach((depthBps: number) => {
            const bidsAtDepth: RestingOrder[] = bids.filter(
              (bid: RestingOrder) => {
                return bid.tokenPrice > midTokens * (1 - depthBps * 0.0001);
              },
            );
            const asksAtDepth: RestingOrder[] = asks.filter(
              (ask: RestingOrder) => {
                return ask.tokenPrice < midTokens * (1 + depthBps * 0.0001);
              },
            );

            const bidTraders: Set<string> = new Set(
              bidsAtDepth.map((bid: RestingOrder) => bid.trader.toBase58()),
            );

            bidTraders.forEach((trader: string) => {
              const bidTokensAtDepth: number = bidsAtDepth
                .filter((bid: RestingOrder) => {
                  return bid.trader.toBase58() == trader;
                })
                .map((bid: RestingOrder) => {
                  return Number(bid.numBaseTokens);
                })
                .reduce((sum, num) => sum + num, 0);
              const askTokensAtDepth: number = asksAtDepth
                .filter((ask: RestingOrder) => {
                  return ask.trader.toBase58() == trader;
                })
                .map((ask: RestingOrder) => {
                  return Number(ask.numBaseTokens);
                })
                .reduce((sum, num) => sum + num, 0);

              if (bidTokensAtDepth > 0 && askTokensAtDepth > 0) {
                depth.set(
                  {
                    depth_bps: depthBps,
                    market: marketPk.toBase58(),
                    trader: trader,
                  },
                  Math.min(bidTokensAtDepth, askTokensAtDepth) * midTokens,
                );
              }
            });
          });
        },
      );
    } catch (err) {
      console.log('Unable to fetch depth probe', err);
    }
  }

  /**
   * Get Tickers
   *
   * https://docs.google.com/document/d/1v27QFoQq1SKT3Priq3aqPgB70Xd_PnDzbOCiuoCyixw/edit?tab=t.0#heading=h.pa64vhp5pbih
   */
  getTickers() {
    const tickers: any = [];
    this.markets.forEach((market: Market, marketPk: string) => {
      tickers.push({
        ticker_id: marketPk,
        base_currency: market.baseMint().toBase58(),
        target_currency: market.quoteMint().toBase58(),
        last_price:
          this.lastPriceByMarket.get(marketPk)! *
          10 ** (market.baseDecimals() - market.quoteDecimals()),
        base_volume:
          this.baseVolumeAtomsCheckpoints
            .get(marketPk)!
            .reduce((sum, num) => sum + num, 0) /
          10 ** market.baseDecimals(),
        target_volume:
          this.quoteVolumeAtomsCheckpoints
            .get(marketPk)!
            .reduce((sum, num) => sum + num, 0) /
          10 ** market.quoteDecimals(),
        pool_id: marketPk,
        // Does not apply to orderbooks.
        liquidity_in_usd: 0,
        // Optional: not yet implemented
        // "bid": 0,
        // "ask": 0,
        // "high": 0,
        // "low": 0,
      });
    });
    return tickers;
  }

  /**
   * Would be named tickers if that wasnt reserved for coingecko.
   *
   */
  getMetadata() {
    console.log('getting metadata', this.tickers);
    return this.tickers;
  }

  /**
   * Get Orderbook
   *
   * https://docs.google.com/document/d/1v27QFoQq1SKT3Priq3aqPgB70Xd_PnDzbOCiuoCyixw/edit?tab=t.0#heading=h.vgzsfbx8rvps
   */
  async getOrderbook(tickerId: string, depth: number) {
    try {
      const market: Market = await Market.loadFromAddress({
        connection: this.connection,
        address: new PublicKey(tickerId),
      });
      if (depth == 0) {
        return {
          ticker_id: tickerId,
          bids: market
            .bids()
            .reverse()
            .map((restingOrder: RestingOrder) => {
              return [
                restingOrder.tokenPrice,
                Number(restingOrder.numBaseTokens),
              ];
            }),
          asks: market
            .asks()
            .reverse()
            .map((restingOrder: RestingOrder) => {
              return [
                restingOrder.tokenPrice,
                Number(restingOrder.numBaseTokens),
              ];
            }),
        };
      }
      const bids: RestingOrder[] = market.bids().reverse();
      const asks: RestingOrder[] = market.asks().reverse();
      const bidsUpToDepth: RestingOrder[] = [];
      const asksUpToDepth: RestingOrder[] = [];
      let bidTokens: number = 0;
      let askTokens: number = 0;
      bids.forEach((bid: RestingOrder) => {
        if (bidTokens < depth) {
          bidTokens += Number(bid.numBaseTokens);
          bidsUpToDepth.push(bid);
        }
      });
      asks.forEach((ask: RestingOrder) => {
        if (askTokens < depth) {
          askTokens += Number(ask.numBaseTokens);
          asksUpToDepth.push(ask);
        }
      });

      return {
        ticker_id: tickerId,
        bids: bidsUpToDepth.map((restingOrder: RestingOrder) => {
          return [restingOrder.tokenPrice, Number(restingOrder.numBaseTokens)];
        }),
        asks: asksUpToDepth.reverse().map((restingOrder: RestingOrder) => {
          return [restingOrder.tokenPrice, Number(restingOrder.numBaseTokens)];
        }),
      };
    } catch (err) {
      console.log('Error getOrderbook', tickerId, depth, err);
      return {};
    }
  }

  /**
   * Get Volume
   *
   * https://docs.llama.fi/list-your-project/other-dashboards/dimensions
   */
  async getVolume() {
    const marketProgramAccounts: GetProgramAccountsResponse =
      await ManifestClient.getMarketProgramAccounts(this.connection);
    const lifetimeVolume: number = marketProgramAccounts
      .map(
        (
          value: Readonly<{ account: AccountInfo<Buffer>; pubkey: PublicKey }>,
        ) => {
          const marketPk: string = value.pubkey.toBase58();
          const market: Market = Market.loadFromBuffer({
            buffer: value.account.data,
            address: new PublicKey(marketPk),
          });
          // Only track lifetime volume of USDC. We only track quote volume on a
          // market and this is the only token that is always quote. Other stables
          // could also be base when in stable pairs.
          if (
            market.quoteMint().toBase58() !=
            'EPjFWdd5AufqSSqeM2qN1xzybapC8G4wEGGkZwyTDt1v'
          ) {
            return 0;
          }
          return Number(market.quoteVolume()) / 10 ** 6;
        },
      )
      .reduce((sum, num) => sum + num, 0);

    const dailyVolumesByToken: Map<string, number> = new Map();
    this.markets.forEach((market: Market, marketPk: string) => {
      const baseVolume: number =
        this.baseVolumeAtomsCheckpoints
          .get(marketPk)!
          .reduce((sum, num) => sum + num, 0) /
        10 ** market.baseDecimals();
      const quoteVolume: number =
        this.quoteVolumeAtomsCheckpoints
          .get(marketPk)!
          .reduce((sum, num) => sum + num, 0) /
        10 ** market.quoteDecimals();
      const baseMint: string = 'solana:' + market.baseMint().toBase58();
      const quoteMint: string = 'solana:' + market.quoteMint().toBase58();
      if (baseVolume == 0 || quoteVolume == 0) {
        return;
      }
      if (!dailyVolumesByToken.has(baseMint)) {
        dailyVolumesByToken.set(baseMint, 0);
      }
      if (!dailyVolumesByToken.has(quoteMint)) {
        dailyVolumesByToken.set(quoteMint, 0);
      }
      dailyVolumesByToken.set(
        baseMint,
        dailyVolumesByToken.get(baseMint)! + baseVolume,
      );
      dailyVolumesByToken.set(
        quoteMint,
        dailyVolumesByToken.get(quoteMint)! + quoteVolume,
      );
    });

    return {
      totalVolume: {
        'solana:EPjFWdd5AufqSSqeM2qN1xzybapC8G4wEGGkZwyTDt1v': lifetimeVolume,
      },
      dailyVolume: Object.fromEntries(dailyVolumesByToken),
    };
  }

  /**
   * Get Traders to be used in a leaderboard if a UI wants to. Only tracks takers.
   */
  getTraders() {
    return Object.fromEntries(this.traderNumTrades);
  }

  /**
   * Get array of recent fills.
   */
  async getRecentFills(market: string) {
    return { [market]: this.fillLogResults.get(market) };
  }
}

const run = async () => {
  promClient.collectDefaultMetrics({
    labels: {
      app: 'stats',
    },
  });

  const register = new promClient.Registry();
  register.setDefaultLabels({
    app: 'stats',
  });
  const metricsApp = express();
  metricsApp.listen(9090);

  const promMetrics = promBundle({
    includeMethod: true,
    metricsApp,
    autoregister: false,
  });
  metricsApp.use(promMetrics);

  const statsServer: ManifestStatsServer = new ManifestStatsServer();
  await statsServer.initialize();

  const tickersHandler: RequestHandler = (_req, res) => {
    res.send(statsServer.getTickers());
  };
  const metadataHandler: RequestHandler = (_req, res) => {
    res.send(JSON.stringify(Object.fromEntries(statsServer.getMetadata())));
  };
  const orderbookHandler: RequestHandler = async (req, res) => {
    res.send(
      await statsServer.getOrderbook(
        req.query.ticker_id as string,
        Number(req.query.depth),
      ),
    );
  };
  const volumeHandler: RequestHandler = async (_req, res) => {
    res.send(await statsServer.getVolume());
  };
  const tradersHandler: RequestHandler = (_req, res) => {
    res.send(statsServer.getTraders());
  };
<<<<<<< HEAD
  const recentFillsHandler: RequestHandler = async (req, res) => {
    res.send(await statsServer.getRecentFills(req.query.market as string));
=======
  const recentFillsHandler: RequestHandler = (req, res) => {
    res.send(statsServer.getRecentFills(req.query.market as string));
>>>>>>> 40b70db9
  };
  const app = express();
  app.use(cors());
  app.get('/tickers', tickersHandler);
  app.get('/metadata', metadataHandler);
  app.get('/orderbook', orderbookHandler);
  app.get('/volume', volumeHandler);
  app.get('/trades', tradersHandler);
  app.get('/recentFills', recentFillsHandler);
  app.listen(Number(PORT!));

  while (true) {
    statsServer.saveCheckpoints();
    // Promise.all here so depth probing doesnt get the save checkpoints off
    // schedule. Could be done with separate setInterval instead.
    await Promise.all([
      statsServer.depthProbe(),
      sleep(CHECKPOINT_DURATION_SEC * 1_000),
    ]);
  }
};

run().catch((e) => {
  console.error('fatal error');
  throw e;
});<|MERGE_RESOLUTION|>--- conflicted
+++ resolved
@@ -626,7 +626,7 @@
   /**
    * Get array of recent fills.
    */
-  async getRecentFills(market: string) {
+  getRecentFills(market: string) {
     return { [market]: this.fillLogResults.get(market) };
   }
 }
@@ -675,13 +675,8 @@
   const tradersHandler: RequestHandler = (_req, res) => {
     res.send(statsServer.getTraders());
   };
-<<<<<<< HEAD
-  const recentFillsHandler: RequestHandler = async (req, res) => {
-    res.send(await statsServer.getRecentFills(req.query.market as string));
-=======
   const recentFillsHandler: RequestHandler = (req, res) => {
     res.send(statsServer.getRecentFills(req.query.market as string));
->>>>>>> 40b70db9
   };
   const app = express();
   app.use(cors());
