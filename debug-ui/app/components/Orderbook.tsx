'use client';

import { Market, RestingOrder } from '@cks-systems/manifest-sdk';
import { useConnection, useWallet } from '@solana/wallet-adapter-react';
import { AccountInfo, PublicKey, SlotUpdate } from '@solana/web3.js';
import { useEffect, useMemo, useState } from 'react';
import { ReactElement } from 'react';
import SolscanAddrLink from './SolscanAddrLink';
import { toast } from 'react-toastify';
import { ensureError } from '@/lib/error';
import { formatPrice } from '@/lib/format';
import { OrderType } from '@cks-systems/manifest-sdk/manifest';

const MAX_ORDERS_TO_SHOW: number = 5;

const Orderbook = ({
  marketAddress,
}: {
  marketAddress: string;
}): ReactElement => {
  const [marketData, setMarketData] = useState<Buffer>();
  const [bids, setBids] = useState<RestingOrder[]>([]);
  const [asks, setAsks] = useState<RestingOrder[]>([]);
  const [currentSlot, setCurrentSlot] = useState<number>(0);

  const { connection: conn } = useConnection();
  const { wallet } = useWallet();

  useEffect(() => {
    const accountChangeListenerId: number = conn.onAccountChange(
      new PublicKey(marketAddress),
      (accountInfo: AccountInfo<Buffer>) => {
        setMarketData(accountInfo.data);
      },
    );

    return () => {
      conn.removeAccountChangeListener(accountChangeListenerId);
    };
  }, [marketAddress]);

  useEffect(() => {
    try {
      if (marketData) {
        const market: Market = Market.loadFromBuffer({
          address: new PublicKey(marketAddress),
          buffer: marketData,
          slot: currentSlot,
        });
        const asks: RestingOrder[] = market.asks();
        const bids: RestingOrder[] = market.bids();
<<<<<<< HEAD
        setBids(bids.reverse());
        setAsks(asks);
      }
    } catch (e) {
      console.error('updateOrderbook:', e);
      toast.error(`updateOrderbook: ${ensureError(e).message}`);
    }
  }, [conn, currentSlot, marketData, marketAddress]);

  useEffect(() => {
    // Initial load of the market.
    const initialLoad = async (): Promise<void> => {
      try {
        const marketInfo: AccountInfo<Buffer> = (await conn.getAccountInfo(
          new PublicKey(marketAddress),
        ))!;
        setMarketData(marketInfo.data);
      } catch (err) {
        console.error('initialLoad:', err);
=======
        setBids(bids.reverse().slice(0, MAX_ORDERS_TO_SHOW));
        setAsks(asks.slice(0, MAX_ORDERS_TO_SHOW));
      } catch (e) {
        console.error('updateOrderbook:', e);
        toast.error(`updateOrderbook: ${ensureError(e).message}`);
>>>>>>> 069123aa
      }
    };
    initialLoad();
  }, [conn, marketAddress]);

  useEffect(() => {
    const slotUpdateListenerId = conn.onSlotUpdate((slotUpdate: SlotUpdate) => {
      if (slotUpdate.type == 'root') {
        setCurrentSlot(slotUpdate.slot);
      }
    });

    return () => {
      conn.removeSlotUpdateListener(slotUpdateListenerId);
    };
  }, []);

  const formatOrder = (restingOrder: RestingOrder, i: number): ReactElement => {
    const pk = wallet?.adapter?.publicKey;
    const isOwn = pk && pk.equals(restingOrder.trader);
    return (
      <tr
        key={i}
        className={`border-b border-gray-700 ${isOwn && 'text-yellow-600'}`}
      >
        <td className="py-2">{formatPrice(restingOrder.tokenPrice)}</td>
        <td className="py-2">{Number(restingOrder.numBaseTokens)}</td>
        <td className="py-2">
          {Number(restingOrder.lastValidSlot) > 0
            ? Number(restingOrder.lastValidSlot) - currentSlot
            : ''}
        </td>
        <td className="py-2">
          {restingOrder.orderType == OrderType.Global ? '🌎' : ''}
          {<SolscanAddrLink address={restingOrder.trader.toBase58()} />}
        </td>
      </tr>
    );
  };

  const dividerText = useMemo(() => {
    if (bids && bids.length > 0 && asks && asks.length > 0) {
      const bestBid = bids[0].tokenPrice;
      const bestAsk = asks[asks.length - 1].tokenPrice;
      const spread = Math.max(0, bestAsk / bestBid - 1);
      const mid = (bestAsk + bestBid) * 0.5;
      const bidDepth2Pct = bids
        .filter((b) => b.tokenPrice > mid * 0.98)
        .reduce((acc, b) => acc + Number(b.numBaseTokens.toString()), 0)
        .toPrecision(6);
      const askDepth2Pct = asks
        .filter((b) => b.tokenPrice < mid * 1.02)
        .reduce((acc, b) => acc + Number(b.numBaseTokens.toString()), 0)
        .toPrecision(6);
      return `spread: ${(spread * 10000).toFixed(2)}bps | depth (bid/ask): ${bidDepth2Pct} / ${askDepth2Pct}`;
    } else {
      return '';
    }
  }, [bids, asks]);

  return (
    <div className="m-0 max-w-full text-gray-200 p-4">
      <pre className="bg-gray-800 p-4 rounded-lg text-sm mb-4">
        <strong>Asks</strong>
        <table className="table-auto w-full text-left text-sm border-collapse">
          <thead>
            <tr className="border-b border-gray-700">
              <th className="py-2">Price</th>
              <th className="py-2">Amount</th>
              <th className="py-2">SIF</th>
              <th className="py-2">Maker</th>
            </tr>
          </thead>
          <tbody>{asks.map(formatOrder)}</tbody>
        </table>
      </pre>

      <div className="text-center text-gray-400 my-2">{dividerText}</div>

      <pre className="bg-gray-800 p-4 rounded-lg text-sm">
        <strong>Bids</strong>
        <table className="table-auto w-full text-left text-sm border-collapse">
          <thead>
            <tr className="border-b border-gray-700">
              <th className="py-2">Price</th>
              <th className="py-2">Amount</th>
              <th className="py-2">SIF</th>
              <th className="py-2">Maker</th>
            </tr>
          </thead>
          <tbody>{bids.map(formatOrder)}</tbody>
        </table>
      </pre>
    </div>
  );
};

export default Orderbook;<|MERGE_RESOLUTION|>--- conflicted
+++ resolved
@@ -49,14 +49,12 @@
         });
         const asks: RestingOrder[] = market.asks();
         const bids: RestingOrder[] = market.bids();
-<<<<<<< HEAD
-        setBids(bids.reverse());
-        setAsks(asks);
+        setBids(bids.reverse().slice(0, MAX_ORDERS_TO_SHOW));
+        setAsks(asks.slice(0, MAX_ORDERS_TO_SHOW));
+      } catch (e) {
+        console.error('updateOrderbook:', e);
+        toast.error(`updateOrderbook: ${ensureError(e).message}`);
       }
-    } catch (e) {
-      console.error('updateOrderbook:', e);
-      toast.error(`updateOrderbook: ${ensureError(e).message}`);
-    }
   }, [conn, currentSlot, marketData, marketAddress]);
 
   useEffect(() => {
@@ -69,13 +67,6 @@
         setMarketData(marketInfo.data);
       } catch (err) {
         console.error('initialLoad:', err);
-=======
-        setBids(bids.reverse().slice(0, MAX_ORDERS_TO_SHOW));
-        setAsks(asks.slice(0, MAX_ORDERS_TO_SHOW));
-      } catch (e) {
-        console.error('updateOrderbook:', e);
-        toast.error(`updateOrderbook: ${ensureError(e).message}`);
->>>>>>> 069123aa
       }
     };
     initialLoad();
